--- conflicted
+++ resolved
@@ -81,7 +81,6 @@
     return ma.mem;
 }
 
-<<<<<<< HEAD
 void exec_ctx_t::register_memory_storage_mapping(
         const memory_storage_t *mem_storage, void *data) {
     assert(memory_storage_mapping_.count(mem_storage->impl()) == 0);
@@ -131,7 +130,8 @@
     status_t status = storage->unmap_data(mapped_ptr);
     assert(status == status::success);
     MAYBE_UNUSED(status);
-=======
+}
+
 void exec_ctx_t::set_scratchpad_grantor(
         const memory_tracking::grantor_t &scratchpad_grantor) {
     scratchpad_grantor_ = utils::make_unique<memory_tracking::grantor_t>(
@@ -141,7 +141,6 @@
 const memory_tracking::grantor_t &exec_ctx_t::get_scratchpad_grantor() const {
     assert(scratchpad_grantor_.get());
     return *(scratchpad_grantor_.get());
->>>>>>> 31aec04b
 }
 } // namespace impl
 } // namespace dnnl