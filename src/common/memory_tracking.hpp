/*******************************************************************************
* Copyright 2018-2020 Intel Corporation
*
* Licensed under the Apache License, Version 2.0 (the "License");
* you may not use this file except in compliance with the License.
* You may obtain a copy of the License at
*
*     http://www.apache.org/licenses/LICENSE-2.0
*
* Unless required by applicable law or agreed to in writing, software
* distributed under the License is distributed on an "AS IS" BASIS,
* WITHOUT WARRANTIES OR CONDITIONS OF ANY KIND, either express or implied.
* See the License for the specific language governing permissions and
* limitations under the License.
*******************************************************************************/

#ifndef MEMORY_TRACKING_HPP
#define MEMORY_TRACKING_HPP

#include <assert.h>
#include <unordered_map>

#include "memory_storage.hpp"
#include "nstl.hpp"
#include "utils.hpp"

namespace dnnl {
namespace impl {

struct exec_ctx_t;

namespace memory_tracking {

/* Memory tracking capabilities
 *
 * The main purpose of this header file is to provide uniform way to register
 * required memory for a scratchpad at a primitive descriptor creation time
 * and then easily access it having only the base address of the scratchpad.
 *
 * Primitives might contain multiple disjoint parts that require temporary
 * buffers (known as scratchpad) during their execution. A primitive descriptor
 * should summarize all the needs into one single number -- the buffer size
 * that would be requested from a user. At execution time, the corresponding
 * primitive will receive a base pointer to a scratchpad. It then needs to
 * provide each part of algorithm the corresponding piece of memory. Three main
 * challenges here are:
 * 1. Track correct offset (from the base scratchpad address) for each piece
 * 2. Algorithm might require that different memory pieces to be aligned, so
 *    the scratchpad size is no more just a sum of size of the corresponding
 *    subparts.
 * 3. While a primitive is responsible for its scratchpad, the implementation
 *    might use some other basic blocks (e.g. cpu_reducer) that also require
 *    scratchpad memory. So there should be a simple way of passing the
 *    information back and force between the main algorithm (a primitive) and
 *    auxiliary stuff that lives completely separately from it (e.g. reducer).
 *
 * To address these challenges this header file provides 3 structures:
 * 1. registry_t  -- the class the stores the information about requested
 *                   memory. The information includes required size and desired
 *                   alignment for each piece. This class is also responsible
 *                   for computing the right offset to a given piece using the
 *                   base pointer.
 *                   This class is basically a ledger with all entries.
 *                   Lives in primitive descriptors.
 *
 * 2. registrar_t -- the interface to a registry_t to book memory. Used at
 *                   primitive descriptor creation time only. Contains a
 *                   reference to the corresponding *mutable* registry.
 *                   Always modifiable.
 *                   Allows chaining (using prefixes).
 *
 * 3. grantor_t   -- the interface to a registry_t to access memory. Used at
 *                   primitive execution time only. Contains a reference to
 *                   the corresponding *constant* registry and base pointer.
 *                   Always constant.
 *                   Allows chaining (using prefixes).
 *
 * Both registrar_t and grantor_t allow chaining with extra prefix provided.
 * The feature is useful when a primitive offload a part of computations to
 * some other primitives which require their own scratchpad space
 * (e.g. reducer). Prefixes are used to avoid key collision in cases when
 * multiple sub-primitive (e.g. multiple reducers) are used.
 *
 * A short example below demonstrates how to use aforementioned classes. In it
 * the main primitive is convolution that uses scratchpad for keeping padded
 * bias. It also needs a reducer, that needs its own space as well.
 *
 *  ``` c++
 *  struct reducer_t {
 *      static void init(registrar_t &scratchpad) {
 *          // preserve space for the reduction (one page aligned)
 *          scratchpad.book(key_space, sizeof(float) * 980 * 1024, 4096);
 *      }
 *
 *      void exec(const grantor_t &scratchpad) {
 *          // get the pointer to preserved space. scratchpad came from
 *          // upper primitive (convolution in this example)
 *          auto space = scratchpad.get<float>(key_reducer_space);
 *
 *          space[:] += ...;
 *      }
 *  };
 *
 *  struct conv_t {
 *      struct pd_t {
 *          void init() {
 *              registrar_t scratchpad(scratchpad_registry_);
 *
 *              // preserve a space for padded bias (using default alignment)
 *              scratchpad.book(key_conv_padded_bias, 128);
 *
 *              // create a proxy registrar for the reducer All entries made
 *              // by reducer would live in convolution's registry, but would
 *              // have their own `prefix`, so no interference with conv's
 *              // buffers.
 *              registrar_t reducer_scratchpad(scratchpad, prefix_reducer);
 *
 *              reducer_t::init(reducer_scratchpad);
 *          }
 *
 *          registry_t scratchpad_registry_;
 *      }
 *
 *      void exec() {
 *          // get the base pointer to a scratchpad memory from a user
 *          void *scratchpad_ptr = this->input(DNNL_MEM_SCRATCHPAD);
 *
 *          // create a grantor to the scratchpad (and provide the base
 *          // pointer).
 *          grantor_t scratchpad(pd()->scratchpad_registry_, scratchpad_ptr);
 *
 *          // access the padded_bias (need only key name and the grantor)
 *          auto padded_bias = scratchpad.get<float>(key_conv_padded_bias);
 *
 *          // to give the `right` grantor to reducer we need to add the
 *          // corresponding prefix, so that reducer would be able to access
 *          // its keys. The call is very similar to the one in pd_t::init
 *          // with only difference in types: grantor_t vs registrar_t.
 *          grantor_t reducer_scratchpad(scratchpad, prefix_reducer);
 *          reducer->exec(reducer_scratchpad);
 *      }
 *  };
 *  ```
 */

/* namespace with common keys and prefixes */
namespace names {
enum {
    key_none = 0,
    key_barrier,
    key_bnorm_bf16cvt,
    key_bnorm_tmp_mean,
    key_bnorm_tmp_var,
    key_bnorm_tmp_diff_ss,
    key_bnorm_tmp_stats,
    key_bnorm_reduction,
    key_concat_iptrs,
    key_concat_istrides,
    key_concat_nelems,
    key_concat_optrs,
    key_concat_tent_dst,
    key_conv_adjusted_scales,
    key_conv_bia_reduction,
    key_conv_bias_bf16_convert_wsp,
    key_conv_dst_bf16_convert_wsp,
    key_conv_gemm_col,
    key_conv_gemm_imtr,
    key_conv_int_dat_in_acc_dt,
    key_conv_padded_bias,
    key_conv_rtus_space,
    key_conv_store_wsp,
    key_conv_tails,
    key_conv_tr_diff_dst,
    key_conv_tr_diff_dst_bctx,
    key_conv_tr_src,
    key_conv_tr_src_bctx,
    key_conv_wei_reduction,
    key_conv_wei_bia_reduction,
    key_conv_wei_bia_reduction_bctx,
    key_eltwise_diff_dst,
    key_eltwise_src,
    key_fusion_forward_scratchpad,
    key_fusion_inout_buffer,
    key_iprod_bias_bf16_convert_wsp,
    key_iprod_dst_bf16_convert_wsp,
    key_iprod_int_dat_in_acc_dt,
    key_lnorm_tmp_mean,
    key_lnorm_tmp_var,
    key_lnorm_tmp_diff_ss,
    key_lnorm_reduction,
    key_matmul_dst_in_acc_dt,
    key_pool_dst_bf16cvt,
    key_pool_dst_plain2blocked_cvt,
    key_pool_ind_plain2blocked_cvt,
    key_pool_src_bf16cvt,
    key_pool_src_plain2blocked_cvt,
    key_reducer_space,
    key_reducer_space_bctx,
    key_reorder_cross_space,
    key_reorder_space,
    key_reorder_scales,
    key_reorder_wino_plain,
    key_reorder_wino_transform_space,
    key_reorder_rnn_weights_bf16_cvt,
    key_reorder_rnn_weights_quantization,
    key_reorder_rnn_weights_reduction,
    key_reorder_rnn_weights_transposition,
    key_rnn_space,
    key_rnn_cell,
    key_rnn_gates,
    key_rnn_ht,
<<<<<<< HEAD
=======
    key_rnn_diff_ht,
>>>>>>> 089420ea
    key_rnn_ptrs_bia,
    key_rnn_ptrs_wei_layer,
    key_rnn_ptrs_wei_iter,
    key_rnn_ptrs_wei_projection,
    key_softmax_reduction,
    key_sum_reduction,
    key_sum_srcs_cvt,
    key_wino_U,
    key_wino_V,
    key_wino_M,
};

enum {
    prefix_none = 0,
    prefix_fusion,
    prefix_reducer_bia,
    prefix_reducer_wei,
};
} // namespace names

// level 0: 00 00 00 xxx
// level 1: 00 00 aa xxx
// level 2: 00 aa bb xxx
// level 3: aa bb cc xxx
// max # of levels: 3 + 1 (base_level)
// here:
//      xxx        : [1 ..    MAX_KEY) : key
//      aa, bb, cc : [1 .. MAX_PREFIX) : prefixes for levels 1, 2, and 3

using key_t = uint32_t;
enum {
    MAX_KEY = (1u << 10),
    MAX_PREFIX = (1u << 7),
};

/// generates global key based on a prefix and a local key
inline key_t make_key(key_t prefix, key_t key) {
    return prefix + key;
}

/// generates global prefix based on the global parent and the local ones
inline key_t make_prefix(key_t parent_prefix, key_t prefix) {
    return MAX_PREFIX * parent_prefix + MAX_KEY * prefix;
}

struct registrar_t;
struct grantor_t;

struct registry_t {
    enum { minimal_alignment = 128 };
    struct entry_t {
        size_t offset, size, capacity, alignment;
    };

    void book(const key_t &key, size_t size, size_t alignment) {
        if (size == 0) return;
        assert(offset_map_.count(key) == 0);

        alignment = nstl::max<size_t>(alignment, minimal_alignment);
        assert(alignment > 0 && (alignment & (alignment - 1)) == 0);
        size_t capacity = size + alignment;
        offset_map_[key] = entry_t {size_, size, capacity, alignment};

        size_ += capacity;
    }

    entry_t get(const key_t &key) const {
        if (size() == 0 || offset_map_.count(key) != 1)
            return entry_t {0, 0, 0, 0};
        return offset_map_.at(key);
    }

    size_t size() const { return size_; }

    registrar_t registrar();
    grantor_t grantor(const memory_storage_t *mem_storage,
            const exec_ctx_t &exec_ctx) const;

protected:
    std::unordered_map<key_t, entry_t> offset_map_;
    size_t size_ = 0;
};

struct registrar_t {
    enum { default_alignment = 128 };

    registrar_t(registry_t &registry) : registry_(registry), prefix_(0) {}
    registrar_t(registrar_t &parent, const key_t &prefix)
        : registry_(parent.registry_)
        , prefix_(make_prefix(parent.prefix_, prefix)) {}

    void book(const key_t &key, size_t size,
            size_t alignment = default_alignment) {
        registry_.book(make_key(prefix_, key), size, alignment);
    }

    size_t size() const { return registry_.size(); }

protected:
    registry_t &registry_;
    const key_t prefix_;
};

struct grantor_t {
    grantor_t(const registry_t &registry,
            const memory_storage_t *base_mem_storage,
            const exec_ctx_t &exec_ctx)
        : registry_(registry)
        , prefix_(0)
        , base_mem_storage_(base_mem_storage)
        , exec_ctx_(&exec_ctx) {}
    grantor_t(const grantor_t &parent, const key_t &prefix)
        : registry_(parent.registry_)
        , prefix_(make_prefix(parent.prefix_, prefix))
        , base_mem_storage_(parent.base_mem_storage_)
        , exec_ctx_(parent.exec_ctx_) {}

    template <typename T = void>
    T *get(const key_t &key) const {
        if (!base_mem_storage_) {
            assert(registry_.size() == 0);
            return nullptr;
        }
        auto e = registry_.get(make_key(prefix_, key));

        char *host_ptr
                = reinterpret_cast<char *>(get_host_ptr(base_mem_storage_));
        char *base_ptr = host_ptr + base_mem_storage_->base_offset();

        char *ptr = reinterpret_cast<char *>(base_ptr) + e.offset;
        char *aligned_ptr = utils::align_ptr<char>(ptr, e.alignment);
        assert(aligned_ptr + e.size <= ptr + e.capacity);
        return (T *)aligned_ptr;
    }

    std::unique_ptr<memory_storage_t> get_memory_storage(
            const key_t &key) const {
        if (!base_mem_storage_) {
            assert(registry_.size() == 0);
            return nullptr;
        }
        auto e = registry_.get(make_key(prefix_, key));

        if (is_cpu_engine(base_mem_storage_)) {
            char *host_ptr
                    = reinterpret_cast<char *>(get_host_ptr(base_mem_storage_));
            char *base_ptr = host_ptr + base_mem_storage_->base_offset();

            char *ptr = reinterpret_cast<char *>(base_ptr) + e.offset;
            char *aligned_ptr = utils::align_ptr<char>(ptr, e.alignment);
            assert(aligned_ptr + e.size <= ptr + e.capacity);

            size_t aligned_offset = size_t(aligned_ptr - host_ptr);
            return base_mem_storage_->get_sub_storage(aligned_offset, e.size);
        }

        const size_t aligned_offset
                = reinterpret_cast<size_t>(utils::align_ptr<char>(
                        reinterpret_cast<char *>(e.offset), e.alignment));
        assert(aligned_offset + e.size <= registry_.size());
        return base_mem_storage_->get_sub_storage(aligned_offset, e.size);
    }

protected:
    void *get_host_ptr(const memory_storage_t *mem_storage) const;
    bool is_cpu_engine(const memory_storage_t *mem_storage) const;

    const registry_t &registry_;
    const key_t prefix_;
    const memory_storage_t *base_mem_storage_;
    const exec_ctx_t *exec_ctx_;
};

inline registrar_t registry_t::registrar() {
    return registrar_t(*this);
}
inline grantor_t registry_t::grantor(
        const memory_storage_t *mem_storage, const exec_ctx_t &exec_ctx) const {
    return grantor_t(*this, mem_storage, exec_ctx);
}

} // namespace memory_tracking
} // namespace impl
} // namespace dnnl

#endif<|MERGE_RESOLUTION|>--- conflicted
+++ resolved
@@ -209,10 +209,7 @@
     key_rnn_cell,
     key_rnn_gates,
     key_rnn_ht,
-<<<<<<< HEAD
-=======
     key_rnn_diff_ht,
->>>>>>> 089420ea
     key_rnn_ptrs_bia,
     key_rnn_ptrs_wei_layer,
     key_rnn_ptrs_wei_iter,
