/*******************************************************************************
* Copyright 2019 Intel Corporation
*
* Licensed under the Apache License, Version 2.0 (the "License");
* you may not use this file except in compliance with the License.
* You may obtain a copy of the License at
*
*     http://www.apache.org/licenses/LICENSE-2.0
*
* Unless required by applicable law or agreed to in writing, software
* distributed under the License is distributed on an "AS IS" BASIS,
* WITHOUT WARRANTIES OR CONDITIONS OF ANY KIND, either express or implied.
* See the License for the specific language governing permissions and
* limitations under the License.
*******************************************************************************/

#ifndef OCL_RNN_UTILS_HPP
#define OCL_RNN_UTILS_HPP

<<<<<<< HEAD
#include "ocl_rnn_pd.hpp"
=======
#include "mkldnn_types.h"

#include "c_types_map.hpp"
#include "memory_desc_wrapper.hpp"
>>>>>>> 56ef626d

#define OFF6(i0, d0, i1, d1, i2, d2, i3, d3, i4, d4, i5, d5) \
    ((((((i0) * (d1) + (i1)) * (d2) + (i2)) * (d3) + (i3)) * (d4) + (i4)) \
                    * (d5) \
            + (i5))
#define OFF5(i0, d0, i1, d1, i2, d2, i3, d3, i4, d4) \
    (((((i0) * (d1) + (i1)) * (d2) + (i2)) * (d3) + (i3)) * (d4) + (i4))
#define OFF4(i0, d0, i1, d1, i2, d2, i3, d3) \
    ((((i0) * (d1) + (i1)) * (d2) + (i2)) * (d3) + (i3))
#define OFF3(i0, d0, i1, d1, i2, d2) (((i0) * (d1) + (i1)) * (d2) + (i2))
#define OFF2(i0, d0, i1, d1) ((i0) * (d1) + (i1))

#define elemwise_sig(f) \
    void f(const exec_ctx_t &ctx, int dir, int lay, int iter, int dic, \
            int wic, int batch, const memory_storage_t &workspace, \
            const memory_storage_t &bias) const

#define cell_execution_sig(f) \
    void f(const exec_ctx_t &ctx, int dir, int lay, int iter, int dic, \
            int slc, int sic, int wic, int batch, int n_layer, int n_dir, \
            int n_iter, int n_gates, int n_states, int n_bias, \
            size_t *weights_input, int n_parts_weights_layer, \
            size_t *weights_states, int n_parts_weights_iter, \
            const memory_storage_t &bias, const memory_storage_t &workspace, \
            const memory_storage_t &w_input, const memory_storage_t &w_state, \
            const memory_storage_t &diff_weights_layer, \
            const memory_storage_t &diff_weights_iter, \
            const memory_storage_t &diff_bias) const

#define grid_execution_sig(f) \
    void f(const exec_ctx_t &ctx, int dic, int slc, int sic, int wic, \
            int batch, int n_layer, int n_dir, int n_iter, int n_gates, \
            int n_states, int n_bias, size_t *weights_input, \
            int n_parts_weights_layer, size_t *weights_states, \
            int n_parts_weights_iter, const memory_storage_t &bias, \
            const memory_storage_t &workspace, \
            const memory_storage_t &w_input, const memory_storage_t &w_state, \
            const memory_storage_t &diff_weights_layer, \
            const memory_storage_t &diff_weights_iter, \
            const memory_storage_t &diff_bias) const

#define gemm_sig(f) \
    void f(const exec_ctx_t &ctx, int m, int n, int k, int strideA_m, \
            int strideA_k, int strideB_n, int strideB_k, int strideC_m, \
            int strideC_n, const memory_storage_t &a, size_t off_a, \
            const memory_storage_t &b, size_t off_b, \
            const memory_storage_t &c, size_t off_c, bool is_B_trans, \
            float beta, gemm_kind_t gemm_kind) const

#define packing_sig(f) \
    void f(int n_layer, int n_dir, int n_weights, int n_gates, int batch, \
            int OC_size, int IC_size, size_t *weights_, int n_parts, \
            const int *gates_per_part, const memory_storage_t &w_) const

#define free_packed_sig(f) \
    void f(int n_layer, int n_dir, int n_parts, size_t *weights_)

namespace mkldnn {
namespace impl {
namespace ocl {

namespace rnn_utils {

enum execution_direction_t {
    b2t_l2r,
    b2t_r2l,
    b2t_bi_concat,
    b2t_bi_sum,
    t2b_l2r,
    t2b_r2l,
    t2b_bi_concat,
    t2b_bi_sum
};

enum data_type_conf_t { all_f32, all_f16 };

struct rnn_conf_t {
    execution_direction_t exec_dir;
    data_type_conf_t dt_conf;
    int n_layer, n_iter, n_dir, n_gates, n_states;
    int mb;
    int slc, sic, dic, dlc;

    int gates_ld, gates_nld, gates_ws_ld;

    int n_parts_weights_layer, parts_weights_layer[MKLDNN_RNN_MAX_N_PARTS];
    int n_parts_weights_iter, parts_weights_iter[MKLDNN_RNN_MAX_N_PARTS];
    int n_bias, n_parts_bias, parts_bias[MKLDNN_RNN_MAX_N_PARTS];

    size_t part_weights_iter_pack_size[MKLDNN_RNN_MAX_N_PARTS],
            part_weights_layer_pack_size[MKLDNN_RNN_MAX_N_PARTS];

    // Size of packed data in bytes
    size_t weights_layer_comp_offset, weights_layer_pack_size,
            weights_iter_comp_offset, weights_iter_pack_size;

    bool copy_bias;
    int weights_layer_ld, weights_layer_nld;
    int diff_weights_layer_ld, diff_weights_layer_nld;
    int weights_iter_ld, weights_iter_nld;
    int diff_weights_iter_ld, diff_weights_iter_nld;
    int states_nld, states_ws_ld;
    int weights_iter_compensation_size, weights_layer_compensation_size;

    bool is_fwd, is_training, is_lbr;
    bool use_workspace;

    // Size of workspace for each tensor in bytes
    size_t ws_gates_size, ws_states_size, ws_c_states_size, ws_diff_states_size,
            ws_cell_comp_size, ws_grid_comp_size, ws_per_cell, ws_bias_size;

    bool merge_gemm_iter, merge_gemm_layer, use_jit_gemm, use_layer_packed_gemm,
            use_iter_packed_gemm;
};

bool is_ldigo(const memory_desc_wrapper &md);
bool is_ldgoi(const memory_desc_wrapper &md);

int get_good_ld(int dim, int sizeof_dt);
void init_rnn_conf(rnn_conf_t &rnn, const rnn_desc_t &rd,
        const memory_desc_wrapper &src_layer_d,
        const memory_desc_wrapper &src_iter_d,
        const memory_desc_wrapper &weights_layer_d,
        const memory_desc_wrapper &weights_iter_d,
        const memory_desc_wrapper &dst_layer_d);
void set_rnn_conf(rnn_conf_t &rnn, const rnn_desc_t &rd,
        const memory_desc_wrapper &weights_layer_d,
        const memory_desc_wrapper &weights_iter_d,
        const memory_desc_wrapper &diff_weights_layer_d,
        const memory_desc_wrapper &diff_weights_iter_d);
void set_offsets(const rnn_conf_t &rnn, size_t &ws_gates_offset,
        size_t &ws_h_state_offset, size_t &ws_c_state_offset,
        size_t &ws_diff_states_offset, size_t &ws_grid_comp_offset,
        size_t &ws_cell_comp_offset, size_t &ws_bias_offset,
        size_t &scratchpad_size, size_t &workspace_size);
void get_scratchpad_and_workspace_sizes(
        const rnn_conf_t &rnn, size_t &scratchpad_size, size_t &workspace_size);
status_t set_expected_desc(
        rnn_conf_t &rnn, memory_desc_t &weights_md, bool is_iter);
status_t set_good_strides(memory_desc_t &weights_md, format_tag_t tag);
} // namespace rnn_utils

} // namespace ocl
} // namespace impl
} // namespace mkldnn

#endif<|MERGE_RESOLUTION|>--- conflicted
+++ resolved
@@ -17,14 +17,10 @@
 #ifndef OCL_RNN_UTILS_HPP
 #define OCL_RNN_UTILS_HPP
 
-<<<<<<< HEAD
-#include "ocl_rnn_pd.hpp"
-=======
 #include "mkldnn_types.h"
 
 #include "c_types_map.hpp"
 #include "memory_desc_wrapper.hpp"
->>>>>>> 56ef626d
 
 #define OFF6(i0, d0, i1, d1, i2, d2, i3, d3, i4, d4, i5, d5) \
     ((((((i0) * (d1) + (i1)) * (d2) + (i2)) * (d3) + (i3)) * (d4) + (i4)) \
