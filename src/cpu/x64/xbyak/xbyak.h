/*******************************************************************************
* Copyright 2016-2020 Intel Corporation
*
* Licensed under the Apache License, Version 2.0 (the "License");
* you may not use this file except in compliance with the License.
* You may obtain a copy of the License at
*
*     http://www.apache.org/licenses/LICENSE-2.0
*
* Unless required by applicable law or agreed to in writing, software
* distributed under the License is distributed on an "AS IS" BASIS,
* WITHOUT WARRANTIES OR CONDITIONS OF ANY KIND, either express or implied.
* See the License for the specific language governing permissions and
* limitations under the License.
*******************************************************************************/

/*******************************************************************************
* Copyright (c) 2007 MITSUNARI Shigeo
* All rights reserved.
*
* Redistribution and use in source and binary forms, with or without
* modification, are permitted provided that the following conditions are met:
*
* Redistributions of source code must retain the above copyright notice, this
* list of conditions and the following disclaimer.
* Redistributions in binary form must reproduce the above copyright notice,
* this list of conditions and the following disclaimer in the documentation
* and/or other materials provided with the distribution.
* Neither the name of the copyright owner nor the names of its contributors may
* be used to endorse or promote products derived from this software without
* specific prior written permission.
*
* THIS SOFTWARE IS PROVIDED BY THE COPYRIGHT HOLDERS AND CONTRIBUTORS "AS IS"
* AND ANY EXPRESS OR IMPLIED WARRANTIES, INCLUDING, BUT NOT LIMITED TO, THE
* IMPLIED WARRANTIES OF MERCHANTABILITY AND FITNESS FOR A PARTICULAR PURPOSE
* ARE DISCLAIMED. IN NO EVENT SHALL THE COPYRIGHT OWNER OR CONTRIBUTORS BE
* LIABLE FOR ANY DIRECT, INDIRECT, INCIDENTAL, SPECIAL, EXEMPLARY, OR
* CONSEQUENTIAL DAMAGES (INCLUDING, BUT NOT LIMITED TO, PROCUREMENT OF
* SUBSTITUTE GOODS OR SERVICES; LOSS OF USE, DATA, OR PROFITS; OR BUSINESS
* INTERRUPTION) HOWEVER CAUSED AND ON ANY THEORY OF LIABILITY, WHETHER IN
* CONTRACT, STRICT LIABILITY, OR TORT (INCLUDING NEGLIGENCE OR OTHERWISE)
* ARISING IN ANY WAY OUT OF THE USE OF THIS SOFTWARE, EVEN IF ADVISED OF
* THE POSSIBILITY OF SUCH DAMAGE.
*******************************************************************************/

#pragma once
#ifndef XBYAK_XBYAK_H_
#define XBYAK_XBYAK_H_
/*!
	@file xbyak.h
	@brief Xbyak ; JIT assembler for x86(IA32)/x64 by C++
	@author herumi
	@url https://github.com/herumi/xbyak
	@note modified new BSD license
	http://opensource.org/licenses/BSD-3-Clause
*/
#if (not +0) && !defined(XBYAK_NO_OP_NAMES) // trick to detect whether 'not' is operator or not
	#define XBYAK_NO_OP_NAMES
#endif

#include <stdio.h> // for debug print
#include <assert.h>
#include <list>
#include <string>
#include <algorithm>
#ifndef NDEBUG
#include <iostream>
#endif

// #define XBYAK_DISABLE_AVX512

#if !defined(XBYAK_USE_MMAP_ALLOCATOR) && !defined(XBYAK_DONT_USE_MMAP_ALLOCATOR)
	#define XBYAK_USE_MMAP_ALLOCATOR
#endif
#if !defined(__GNUC__) || defined(__MINGW32__)
	#undef XBYAK_USE_MMAP_ALLOCATOR
#endif

#ifdef __GNUC__
	#define XBYAK_GNUC_PREREQ(major, minor) ((__GNUC__) * 100 + (__GNUC_MINOR__) >= (major) * 100 + (minor))
#else
	#define XBYAK_GNUC_PREREQ(major, minor) 0
#endif

// This covers -std=(gnu|c)++(0x|11|1y), -stdlib=libc++, and modern Microsoft.
#if ((defined(_MSC_VER) && (_MSC_VER >= 1600)) || defined(_LIBCPP_VERSION) ||\
	 			 ((__cplusplus >= 201103) || defined(__GXX_EXPERIMENTAL_CXX0X__)))
	#include <unordered_set>
	#define XBYAK_STD_UNORDERED_SET std::unordered_set
	#include <unordered_map>
	#define XBYAK_STD_UNORDERED_MAP std::unordered_map
	#define XBYAK_STD_UNORDERED_MULTIMAP std::unordered_multimap

/*
	Clang/llvm-gcc and ICC-EDG in 'GCC-mode' always claim to be GCC 4.2, using
	libstdcxx 20070719 (from GCC 4.2.1, the last GPL 2 version).
*/
#elif XBYAK_GNUC_PREREQ(4, 5) || (XBYAK_GNUC_PREREQ(4, 2) && __GLIBCXX__ >= 20070719) || defined(__INTEL_COMPILER) || defined(__llvm__)
	#include <tr1/unordered_set>
	#define XBYAK_STD_UNORDERED_SET std::tr1::unordered_set
	#include <tr1/unordered_map>
	#define XBYAK_STD_UNORDERED_MAP std::tr1::unordered_map
	#define XBYAK_STD_UNORDERED_MULTIMAP std::tr1::unordered_multimap

#elif defined(_MSC_VER) && (_MSC_VER >= 1500) && (_MSC_VER < 1600)
	#include <unordered_set>
	#define XBYAK_STD_UNORDERED_SET std::tr1::unordered_set
	#include <unordered_map>
	#define XBYAK_STD_UNORDERED_MAP std::tr1::unordered_map
	#define XBYAK_STD_UNORDERED_MULTIMAP std::tr1::unordered_multimap

#else
	#include <set>
	#define XBYAK_STD_UNORDERED_SET std::set
	#include <map>
	#define XBYAK_STD_UNORDERED_MAP std::map
	#define XBYAK_STD_UNORDERED_MULTIMAP std::multimap
#endif
#ifdef _WIN32
	#ifndef WIN32_LEAN_AND_MEAN
		#define WIN32_LEAN_AND_MEAN
	#endif
	#include <windows.h>
	#include <malloc.h>
	#define XBYAK_TLS __declspec(thread)
#elif defined(__GNUC__)
	#include <unistd.h>
	#include <sys/mman.h>
	#include <stdlib.h>
	#define XBYAK_TLS __thread
#endif
#if defined(__APPLE__) && !defined(XBYAK_DONT_USE_MAP_JIT)
	#define XBYAK_USE_MAP_JIT
	#include <sys/sysctl.h>
	#ifndef MAP_JIT
		#define MAP_JIT 0x800
	#endif
#endif
#if !defined(_MSC_VER) || (_MSC_VER >= 1600)
	#include <stdint.h>
#endif

#if defined(_WIN64) || defined(__MINGW64__) || (defined(__CYGWIN__) && defined(__x86_64__))
	#define XBYAK64_WIN
#elif defined(__x86_64__)
	#define XBYAK64_GCC
#endif
#if !defined(XBYAK64) && !defined(XBYAK32)
	#if defined(XBYAK64_GCC) || defined(XBYAK64_WIN)
		#define XBYAK64
	#else
		#define XBYAK32
	#endif
#endif

<<<<<<< HEAD
#if (__cplusplus >= 201103) || (_MSC_VER >= 1800)
    #undef XBYAK_TLS
    #define XBYAK_TLS thread_local
=======
#if (__cplusplus >= 201103) || (defined(_MSC_VER) && _MSC_VER >= 1800)
	#undef XBYAK_TLS
	#define XBYAK_TLS thread_local
>>>>>>> 838b4b62
	#define XBYAK_VARIADIC_TEMPLATE
	#define XBYAK_NOEXCEPT noexcept
#else
	#define XBYAK_NOEXCEPT throw()
#endif

#if (__cplusplus >= 201402L) || (defined(_MSC_VER) && _MSC_VER >= 1910) // Visual Studio 2017 version 15.0
	#define XBYAK_CONSTEXPR constexpr // require c++14 or later
#else
	#define XBYAK_CONSTEXPR
#endif

#ifdef _MSC_VER
	#pragma warning(push)
	#pragma warning(disable : 4514) /* remove inline function */
	#pragma warning(disable : 4786) /* identifier is too long */
	#pragma warning(disable : 4503) /* name is too long */
	#pragma warning(disable : 4127) /* constant expresison */
#endif

namespace Xbyak {

enum {
	DEFAULT_MAX_CODE_SIZE = 4096,
	VERSION = 0x5990 /* 0xABCD = A.BC(D) */
};

#ifndef MIE_INTEGER_TYPE_DEFINED
#define MIE_INTEGER_TYPE_DEFINED
// for backward compatibility
typedef uint64_t uint64;
typedef int64_t sint64;
typedef uint32_t uint32;
typedef uint16_t uint16;
typedef uint8_t uint8;
#endif

#ifndef MIE_ALIGN
	#ifdef _MSC_VER
		#define MIE_ALIGN(x) __declspec(align(x))
	#else
		#define MIE_ALIGN(x) __attribute__((aligned(x)))
	#endif
#endif
#ifndef MIE_PACK // for shufps
	#define MIE_PACK(x, y, z, w) ((x) * 64 + (y) * 16 + (z) * 4 + (w))
#endif

enum {
	ERR_NONE = 0,
	ERR_BAD_ADDRESSING,
	ERR_CODE_IS_TOO_BIG,
	ERR_BAD_SCALE,
	ERR_ESP_CANT_BE_INDEX,
	ERR_BAD_COMBINATION,
	ERR_BAD_SIZE_OF_REGISTER,
	ERR_IMM_IS_TOO_BIG,
	ERR_BAD_ALIGN,
	ERR_LABEL_IS_REDEFINED,
	ERR_LABEL_IS_TOO_FAR,
	ERR_LABEL_IS_NOT_FOUND,
	ERR_CODE_ISNOT_COPYABLE,
	ERR_BAD_PARAMETER,
	ERR_CANT_PROTECT,
	ERR_CANT_USE_64BIT_DISP,
	ERR_OFFSET_IS_TOO_BIG,
	ERR_MEM_SIZE_IS_NOT_SPECIFIED,
	ERR_BAD_MEM_SIZE,
	ERR_BAD_ST_COMBINATION,
	ERR_OVER_LOCAL_LABEL, // not used
	ERR_UNDER_LOCAL_LABEL,
	ERR_CANT_ALLOC,
	ERR_ONLY_T_NEAR_IS_SUPPORTED_IN_AUTO_GROW,
	ERR_BAD_PROTECT_MODE,
	ERR_BAD_PNUM,
	ERR_BAD_TNUM,
	ERR_BAD_VSIB_ADDRESSING,
	ERR_CANT_CONVERT,
	ERR_LABEL_ISNOT_SET_BY_L,
	ERR_LABEL_IS_ALREADY_SET_BY_L,
	ERR_BAD_LABEL_STR,
	ERR_MUNMAP,
	ERR_OPMASK_IS_ALREADY_SET,
	ERR_ROUNDING_IS_ALREADY_SET,
	ERR_K0_IS_INVALID,
	ERR_EVEX_IS_INVALID,
	ERR_SAE_IS_INVALID,
	ERR_ER_IS_INVALID,
	ERR_INVALID_BROADCAST,
	ERR_INVALID_OPMASK_WITH_MEMORY,
	ERR_INVALID_ZERO,
	ERR_INVALID_RIP_IN_AUTO_GROW,
	ERR_INVALID_MIB_ADDRESS,
	ERR_X2APIC_IS_NOT_SUPPORTED,
	ERR_NOT_SUPPORTED,
	ERR_INTERNAL // Put it at last.
};

inline const char *ConvertErrorToString(int err)
{
	static const char *errTbl[] = {
		"none",
		"bad addressing",
		"code is too big",
		"bad scale",
		"esp can't be index",
		"bad combination",
		"bad size of register",
		"imm is too big",
		"bad align",
		"label is redefined",
		"label is too far",
		"label is not found",
		"code is not copyable",
		"bad parameter",
		"can't protect",
		"can't use 64bit disp(use (void*))",
		"offset is too big",
		"MEM size is not specified",
		"bad mem size",
		"bad st combination",
		"over local label",
		"under local label",
		"can't alloc",
		"T_SHORT is not supported in AutoGrow",
		"bad protect mode",
		"bad pNum",
		"bad tNum",
		"bad vsib addressing",
		"can't convert",
		"label is not set by L()",
		"label is already set by L()",
		"bad label string",
		"err munmap",
		"opmask is already set",
		"rounding is already set",
		"k0 is invalid",
		"evex is invalid",
		"sae(suppress all exceptions) is invalid",
		"er(embedded rounding) is invalid",
		"invalid broadcast",
		"invalid opmask with memory",
		"invalid zero",
		"invalid rip in AutoGrow",
		"invalid mib address",
		"x2APIC is not supported",
		"not supported",
		"internal error"
	};
	assert(ERR_INTERNAL + 1 == sizeof(errTbl) / sizeof(*errTbl));
	return err <= ERR_INTERNAL ? errTbl[err] : "unknown err";
}

#ifdef XBYAK_NO_EXCEPTION
namespace local {

inline int& GetErrorRef() {
	static XBYAK_TLS int err = 0;
	return err;
}

inline void SetError(int err) {
	if (local::GetErrorRef()) return; // keep the first err code
	local::GetErrorRef() = err;
}

} // local

inline void ClearError() {
	local::GetErrorRef() = 0;
}
inline int GetError() { return local::GetErrorRef(); }

#define XBYAK_THROW(err) { local::SetError(err); return; }
#define XBYAK_THROW_RET(err, r) { local::SetError(err); return r; }

#else
class Error : public std::exception {
	int err_;
public:
	explicit Error(int err) : err_(err)
	{
		if (err_ < 0 || err_ > ERR_INTERNAL) {
			err_ = ERR_INTERNAL;
		}
	}
	operator int() const { return err_; }
	const char *what() const XBYAK_NOEXCEPT
	{
		return ConvertErrorToString(err_);
	}
};

// dummy functions
inline void ClearError() { }
inline int GetError() { return 0; }

inline const char *ConvertErrorToString(const Error& err)
{
	return err.what();
}

#define XBYAK_THROW(err) { throw Error(err); }
#define XBYAK_THROW_RET(err, r) { throw Error(err); }

#endif

inline void *AlignedMalloc(size_t size, size_t alignment)
{
#ifdef __MINGW32__
	return __mingw_aligned_malloc(size, alignment);
#elif defined(_WIN32)
	return _aligned_malloc(size, alignment);
#else
	void *p;
	int ret = posix_memalign(&p, alignment, size);
	return (ret == 0) ? p : 0;
#endif
}

inline void AlignedFree(void *p)
{
#ifdef __MINGW32__
	__mingw_aligned_free(p);
#elif defined(_MSC_VER)
	_aligned_free(p);
#else
	free(p);
#endif
}

template<class To, class From>
inline const To CastTo(From p) XBYAK_NOEXCEPT
{
	return (const To)(size_t)(p);
}
namespace inner {

static const size_t ALIGN_PAGE_SIZE = 4096;

inline bool IsInDisp8(uint32_t x) { return 0xFFFFFF80 <= x || x <= 0x7F; }
inline bool IsInInt32(uint64_t x) { return ~uint64_t(0x7fffffffu) <= x || x <= 0x7FFFFFFFU; }

inline uint32_t VerifyInInt32(uint64_t x)
{
#ifdef XBYAK64
	if (!IsInInt32(x)) XBYAK_THROW_RET(ERR_OFFSET_IS_TOO_BIG, 0)
#endif
	return static_cast<uint32_t>(x);
}

enum LabelMode {
	LasIs, // as is
	Labs, // absolute
	LaddTop // (addr + top) for mov(reg, label) with AutoGrow
};

} // inner

/*
	custom allocator
*/
struct Allocator {
	virtual uint8_t *alloc(size_t size) { return reinterpret_cast<uint8_t*>(AlignedMalloc(size, inner::ALIGN_PAGE_SIZE)); }
	virtual void free(uint8_t *p) { AlignedFree(p); }
	virtual ~Allocator() {}
	/* override to return false if you call protect() manually */
	virtual bool useProtect() const { return true; }
};

#ifdef XBYAK_USE_MMAP_ALLOCATOR
#ifdef XBYAK_USE_MAP_JIT
namespace util {

inline int getMacOsVersionPure()
{
	char buf[64];
	size_t size = sizeof(buf);
	int err = sysctlbyname("kern.osrelease", buf, &size, NULL, 0);
	if (err != 0) return 0;
	char *endp;
	int major = strtol(buf, &endp, 10);
	if (*endp != '.') return 0;
	return major;
}

inline int getMacOsVersion()
{
	static const int version = getMacOsVersionPure();
	return version;
}

} // util
#endif
class MmapAllocator : Allocator {
	typedef XBYAK_STD_UNORDERED_MAP<uintptr_t, size_t> SizeList;
	SizeList sizeList_;
public:
	uint8_t *alloc(size_t size)
	{
		const size_t alignedSizeM1 = inner::ALIGN_PAGE_SIZE - 1;
		size = (size + alignedSizeM1) & ~alignedSizeM1;
#if defined(MAP_ANONYMOUS)
		int mode = MAP_PRIVATE | MAP_ANONYMOUS;
#elif defined(MAP_ANON)
		int mode = MAP_PRIVATE | MAP_ANON;
#else
		#error "not supported"
#endif
#if defined(XBYAK_USE_MAP_JIT)
		const int mojaveVersion = 18;
		if (util::getMacOsVersion() >= mojaveVersion) mode |= MAP_JIT;
#endif
		void *p = mmap(NULL, size, PROT_READ | PROT_WRITE, mode, -1, 0);
		if (p == MAP_FAILED) XBYAK_THROW_RET(ERR_CANT_ALLOC, 0)
		assert(p);
		sizeList_[(uintptr_t)p] = size;
		return (uint8_t*)p;
	}
	void free(uint8_t *p)
	{
		if (p == 0) return;
		SizeList::iterator i = sizeList_.find((uintptr_t)p);
		if (i == sizeList_.end()) XBYAK_THROW(ERR_BAD_PARAMETER)
		if (munmap((void*)i->first, i->second) < 0) XBYAK_THROW(ERR_MUNMAP)
		sizeList_.erase(i);
	}
};
#endif

class Address;
class Reg;

class Operand {
	static const uint8_t EXT8BIT = 0x20;
	unsigned int idx_:6; // 0..31 + EXT8BIT = 1 if spl/bpl/sil/dil
	unsigned int kind_:10;
	unsigned int bit_:14;
protected:
	unsigned int zero_:1;
	unsigned int mask_:3;
	unsigned int rounding_:3;
	void setIdx(int idx) { idx_ = idx; }
public:
	enum Kind {
		NONE = 0,
		MEM = 1 << 0,
		REG = 1 << 1,
		MMX = 1 << 2,
		FPU = 1 << 3,
		XMM = 1 << 4,
		YMM = 1 << 5,
		ZMM = 1 << 6,
		OPMASK = 1 << 7,
		BNDREG = 1 << 8,
		TMM = 1 << 9
	};
	enum Code {
#ifdef XBYAK64
		RAX = 0, RCX, RDX, RBX, RSP, RBP, RSI, RDI, R8, R9, R10, R11, R12, R13, R14, R15,
		R8D = 8, R9D, R10D, R11D, R12D, R13D, R14D, R15D,
		R8W = 8, R9W, R10W, R11W, R12W, R13W, R14W, R15W,
		R8B = 8, R9B, R10B, R11B, R12B, R13B, R14B, R15B,
		SPL = 4, BPL, SIL, DIL,
#endif
		EAX = 0, ECX, EDX, EBX, ESP, EBP, ESI, EDI,
		AX = 0, CX, DX, BX, SP, BP, SI, DI,
		AL = 0, CL, DL, BL, AH, CH, DH, BH
	};
	XBYAK_CONSTEXPR Operand() : idx_(0), kind_(0), bit_(0), zero_(0), mask_(0), rounding_(0) { }
	XBYAK_CONSTEXPR Operand(int idx, Kind kind, int bit, bool ext8bit = 0)
		: idx_(static_cast<uint8_t>(idx | (ext8bit ? EXT8BIT : 0)))
		, kind_(kind)
		, bit_(bit)
		, zero_(0), mask_(0), rounding_(0)
	{
		assert((bit_ & (bit_ - 1)) == 0); // bit must be power of two
	}
	XBYAK_CONSTEXPR Kind getKind() const { return static_cast<Kind>(kind_); }
	XBYAK_CONSTEXPR int getIdx() const { return idx_ & (EXT8BIT - 1); }
	XBYAK_CONSTEXPR bool isNone() const { return kind_ == 0; }
	XBYAK_CONSTEXPR bool isMMX() const { return is(MMX); }
	XBYAK_CONSTEXPR bool isXMM() const { return is(XMM); }
	XBYAK_CONSTEXPR bool isYMM() const { return is(YMM); }
	XBYAK_CONSTEXPR bool isZMM() const { return is(ZMM); }
	XBYAK_CONSTEXPR bool isTMM() const { return is(TMM); }
	XBYAK_CONSTEXPR bool isXMEM() const { return is(XMM | MEM); }
	XBYAK_CONSTEXPR bool isYMEM() const { return is(YMM | MEM); }
	XBYAK_CONSTEXPR bool isZMEM() const { return is(ZMM | MEM); }
	XBYAK_CONSTEXPR bool isOPMASK() const { return is(OPMASK); }
	XBYAK_CONSTEXPR bool isBNDREG() const { return is(BNDREG); }
	XBYAK_CONSTEXPR bool isREG(int bit = 0) const { return is(REG, bit); }
	XBYAK_CONSTEXPR bool isMEM(int bit = 0) const { return is(MEM, bit); }
	XBYAK_CONSTEXPR bool isFPU() const { return is(FPU); }
	XBYAK_CONSTEXPR bool isExt8bit() const { return (idx_ & EXT8BIT) != 0; }
	XBYAK_CONSTEXPR bool isExtIdx() const { return (getIdx() & 8) != 0; }
	XBYAK_CONSTEXPR bool isExtIdx2() const { return (getIdx() & 16) != 0; }
	XBYAK_CONSTEXPR bool hasEvex() const { return isZMM() || isExtIdx2() || getOpmaskIdx() || getRounding(); }
	XBYAK_CONSTEXPR bool hasRex() const { return isExt8bit() || isREG(64) || isExtIdx(); }
	XBYAK_CONSTEXPR bool hasZero() const { return zero_; }
	XBYAK_CONSTEXPR int getOpmaskIdx() const { return mask_; }
	XBYAK_CONSTEXPR int getRounding() const { return rounding_; }
	void setKind(Kind kind)
	{
		if ((kind & (XMM|YMM|ZMM|TMM)) == 0) return;
		kind_ = kind;
		bit_ = kind == XMM ? 128 : kind == YMM ? 256 : kind == ZMM ? 512 : 8192;
	}
	// err if MMX/FPU/OPMASK/BNDREG
	void setBit(int bit);
	void setOpmaskIdx(int idx, bool /*ignore_idx0*/ = true)
	{
		if (mask_) XBYAK_THROW(ERR_OPMASK_IS_ALREADY_SET)
		mask_ = idx;
	}
	void setRounding(int idx)
	{
		if (rounding_) XBYAK_THROW(ERR_ROUNDING_IS_ALREADY_SET)
		rounding_ = idx;
	}
	void setZero() { zero_ = true; }
	// ah, ch, dh, bh?
	bool isHigh8bit() const
	{
		if (!isBit(8)) return false;
		if (isExt8bit()) return false;
		const int idx = getIdx();
		return AH <= idx && idx <= BH;
	}
	// any bit is accetable if bit == 0
	XBYAK_CONSTEXPR bool is(int kind, uint32_t bit = 0) const
	{
		return (kind == 0 || (kind_ & kind)) && (bit == 0 || (bit_ & bit)); // cf. you can set (8|16)
	}
	XBYAK_CONSTEXPR bool isBit(uint32_t bit) const { return (bit_ & bit) != 0; }
	XBYAK_CONSTEXPR uint32_t getBit() const { return bit_; }
	const char *toString() const
	{
		const int idx = getIdx();
		if (kind_ == REG) {
			if (isExt8bit()) {
				static const char *tbl[4] = { "spl", "bpl", "sil", "dil" };
				return tbl[idx - 4];
			}
			static const char *tbl[4][16] = {
				{ "al", "cl", "dl", "bl", "ah", "ch", "dh", "bh", "r8b", "r9b", "r10b",  "r11b", "r12b", "r13b", "r14b", "r15b" },
				{ "ax", "cx", "dx", "bx", "sp", "bp", "si", "di", "r8w", "r9w", "r10w",  "r11w", "r12w", "r13w", "r14w", "r15w" },
				{ "eax", "ecx", "edx", "ebx", "esp", "ebp", "esi", "edi", "r8d", "r9d", "r10d",  "r11d", "r12d", "r13d", "r14d", "r15d" },
				{ "rax", "rcx", "rdx", "rbx", "rsp", "rbp", "rsi", "rdi", "r8", "r9", "r10",  "r11", "r12", "r13", "r14", "r15" },
			};
			return tbl[bit_ == 8 ? 0 : bit_ == 16 ? 1 : bit_ == 32 ? 2 : 3][idx];
		} else if (isOPMASK()) {
			static const char *tbl[8] = { "k0", "k1", "k2", "k3", "k4", "k5", "k6", "k7" };
			return tbl[idx];
		} else if (isTMM()) {
			static const char *tbl[8] = {
				"tmm0", "tmm1", "tmm2", "tmm3", "tmm4", "tmm5", "tmm6", "tmm7"
			};
			return tbl[idx];
		} else if (isZMM()) {
			static const char *tbl[32] = {
				"zmm0", "zmm1", "zmm2", "zmm3", "zmm4", "zmm5", "zmm6", "zmm7", "zmm8", "zmm9", "zmm10", "zmm11", "zmm12", "zmm13", "zmm14", "zmm15",
				"zmm16", "zmm17", "zmm18", "zmm19", "zmm20", "zmm21", "zmm22", "zmm23", "zmm24", "zmm25", "zmm26", "zmm27", "zmm28", "zmm29", "zmm30", "zmm31"
			};
			return tbl[idx];
		} else if (isYMM()) {
			static const char *tbl[32] = {
				"ymm0", "ymm1", "ymm2", "ymm3", "ymm4", "ymm5", "ymm6", "ymm7", "ymm8", "ymm9", "ymm10", "ymm11", "ymm12", "ymm13", "ymm14", "ymm15",
				"ymm16", "ymm17", "ymm18", "ymm19", "ymm20", "ymm21", "ymm22", "ymm23", "ymm24", "ymm25", "ymm26", "ymm27", "ymm28", "ymm29", "ymm30", "ymm31"
			};
			return tbl[idx];
		} else if (isXMM()) {
			static const char *tbl[32] = {
				"xmm0", "xmm1", "xmm2", "xmm3", "xmm4", "xmm5", "xmm6", "xmm7", "xmm8", "xmm9", "xmm10", "xmm11", "xmm12", "xmm13", "xmm14", "xmm15",
				"xmm16", "xmm17", "xmm18", "xmm19", "xmm20", "xmm21", "xmm22", "xmm23", "xmm24", "xmm25", "xmm26", "xmm27", "xmm28", "xmm29", "xmm30", "xmm31"
			};
			return tbl[idx];
		} else if (isMMX()) {
			static const char *tbl[8] = { "mm0", "mm1", "mm2", "mm3", "mm4", "mm5", "mm6", "mm7" };
			return tbl[idx];
		} else if (isFPU()) {
			static const char *tbl[8] = { "st0", "st1", "st2", "st3", "st4", "st5", "st6", "st7" };
			return tbl[idx];
		} else if (isBNDREG()) {
			static const char *tbl[4] = { "bnd0", "bnd1", "bnd2", "bnd3" };
			return tbl[idx];
		}
		XBYAK_THROW_RET(ERR_INTERNAL, 0);
	}
	bool isEqualIfNotInherited(const Operand& rhs) const { return idx_ == rhs.idx_ && kind_ == rhs.kind_ && bit_ == rhs.bit_ && zero_ == rhs.zero_ && mask_ == rhs.mask_ && rounding_ == rhs.rounding_; }
	bool operator==(const Operand& rhs) const;
	bool operator!=(const Operand& rhs) const { return !operator==(rhs); }
	const Address& getAddress() const;
	const Reg& getReg() const;
};

inline void Operand::setBit(int bit)
{
	if (bit != 8 && bit != 16 && bit != 32 && bit != 64 && bit != 128 && bit != 256 && bit != 512 && bit != 8192) goto ERR;
	if (isBit(bit)) return;
	if (is(MEM | OPMASK)) {
		bit_ = bit;
		return;
	}
	if (is(REG | XMM | YMM | ZMM | TMM)) {
		int idx = getIdx();
		// err if converting ah, bh, ch, dh
		if (isREG(8) && (4 <= idx && idx < 8) && !isExt8bit()) goto ERR;
		Kind kind = REG;
		switch (bit) {
		case 8:
			if (idx >= 16) goto ERR;
#ifdef XBYAK32
			if (idx >= 4) goto ERR;
#else
			if (4 <= idx && idx < 8) idx |= EXT8BIT;
#endif
			break;
		case 16:
		case 32:
		case 64:
			if (idx >= 16) goto ERR;
			break;
		case 128: kind = XMM; break;
		case 256: kind = YMM; break;
		case 512: kind = ZMM; break;
		case 8192: kind = TMM; break;
		}
		idx_ = idx;
		kind_ = kind;
		bit_ = bit;
		if (bit >= 128) return; // keep mask_ and rounding_
		mask_ = 0;
		rounding_ = 0;
		return;
	}
ERR:
	XBYAK_THROW(ERR_CANT_CONVERT)
}

class Label;

struct Reg8;
struct Reg16;
struct Reg32;
#ifdef XBYAK64
struct Reg64;
#endif
class Reg : public Operand {
public:
	XBYAK_CONSTEXPR Reg() { }
	XBYAK_CONSTEXPR Reg(int idx, Kind kind, int bit = 0, bool ext8bit = false) : Operand(idx, kind, bit, ext8bit) { }
	// convert to Reg8/Reg16/Reg32/Reg64/XMM/YMM/ZMM
	Reg changeBit(int bit) const { Reg r(*this); r.setBit(bit); return r; }
	uint8_t getRexW() const { return isREG(64) ? 8 : 0; }
	uint8_t getRexR() const { return isExtIdx() ? 4 : 0; }
	uint8_t getRexX() const { return isExtIdx() ? 2 : 0; }
	uint8_t getRexB() const { return isExtIdx() ? 1 : 0; }
	uint8_t getRex(const Reg& base = Reg()) const
	{
		uint8_t rex = getRexW() | getRexR() | base.getRexW() | base.getRexB();
		if (rex || isExt8bit() || base.isExt8bit()) rex |= 0x40;
		return rex;
	}
	Reg8 cvt8() const;
	Reg16 cvt16() const;
	Reg32 cvt32() const;
#ifdef XBYAK64
	Reg64 cvt64() const;
#endif
};

inline const Reg& Operand::getReg() const
{
	assert(!isMEM());
	return static_cast<const Reg&>(*this);
}

struct Reg8 : public Reg {
	explicit XBYAK_CONSTEXPR Reg8(int idx = 0, bool ext8bit = false) : Reg(idx, Operand::REG, 8, ext8bit) { }
};

struct Reg16 : public Reg {
	explicit XBYAK_CONSTEXPR Reg16(int idx = 0) : Reg(idx, Operand::REG, 16) { }
};

struct Mmx : public Reg {
	explicit XBYAK_CONSTEXPR Mmx(int idx = 0, Kind kind = Operand::MMX, int bit = 64) : Reg(idx, kind, bit) { }
};

struct EvexModifierRounding {
	enum {
		T_RN_SAE = 1,
		T_RD_SAE = 2,
		T_RU_SAE = 3,
		T_RZ_SAE = 4,
		T_SAE = 5
	};
	explicit XBYAK_CONSTEXPR EvexModifierRounding(int rounding) : rounding(rounding) {}
	int rounding;
};
struct EvexModifierZero{ XBYAK_CONSTEXPR EvexModifierZero() {}};

struct Xmm : public Mmx {
	explicit XBYAK_CONSTEXPR Xmm(int idx = 0, Kind kind = Operand::XMM, int bit = 128) : Mmx(idx, kind, bit) { }
	XBYAK_CONSTEXPR Xmm(Kind kind, int idx) : Mmx(idx, kind, kind == XMM ? 128 : kind == YMM ? 256 : 512) { }
	Xmm operator|(const EvexModifierRounding& emr) const { Xmm r(*this); r.setRounding(emr.rounding); return r; }
	Xmm copyAndSetIdx(int idx) const { Xmm ret(*this); ret.setIdx(idx); return ret; }
	Xmm copyAndSetKind(Operand::Kind kind) const { Xmm ret(*this); ret.setKind(kind); return ret; }
};

struct Ymm : public Xmm {
	explicit XBYAK_CONSTEXPR Ymm(int idx = 0, Kind kind = Operand::YMM, int bit = 256) : Xmm(idx, kind, bit) { }
	Ymm operator|(const EvexModifierRounding& emr) const { Ymm r(*this); r.setRounding(emr.rounding); return r; }
};

struct Zmm : public Ymm {
	explicit XBYAK_CONSTEXPR Zmm(int idx = 0) : Ymm(idx, Operand::ZMM, 512) { }
	Zmm operator|(const EvexModifierRounding& emr) const { Zmm r(*this); r.setRounding(emr.rounding); return r; }
};

#ifdef XBYAK64
struct Tmm : public Reg {
	explicit XBYAK_CONSTEXPR Tmm(int idx = 0, Kind kind = Operand::TMM, int bit = 8192) : Reg(idx, kind, bit) { }
};
#endif

struct Opmask : public Reg {
	explicit XBYAK_CONSTEXPR Opmask(int idx = 0) : Reg(idx, Operand::OPMASK, 64) {}
};

struct BoundsReg : public Reg {
	explicit XBYAK_CONSTEXPR BoundsReg(int idx = 0) : Reg(idx, Operand::BNDREG, 128) {}
};

template<class T>T operator|(const T& x, const Opmask& k) { T r(x); r.setOpmaskIdx(k.getIdx()); return r; }
template<class T>T operator|(const T& x, const EvexModifierZero&) { T r(x); r.setZero(); return r; }
template<class T>T operator|(const T& x, const EvexModifierRounding& emr) { T r(x); r.setRounding(emr.rounding); return r; }

struct Fpu : public Reg {
	explicit XBYAK_CONSTEXPR Fpu(int idx = 0) : Reg(idx, Operand::FPU, 32) { }
};

struct Reg32e : public Reg {
	explicit XBYAK_CONSTEXPR Reg32e(int idx, int bit) : Reg(idx, Operand::REG, bit) {}
};
struct Reg32 : public Reg32e {
	explicit XBYAK_CONSTEXPR Reg32(int idx = 0) : Reg32e(idx, 32) {}
};
#ifdef XBYAK64
struct Reg64 : public Reg32e {
	explicit XBYAK_CONSTEXPR Reg64(int idx = 0) : Reg32e(idx, 64) {}
};
struct RegRip {
	int64_t disp_;
	const Label* label_;
	bool isAddr_;
	explicit XBYAK_CONSTEXPR RegRip(int64_t disp = 0, const Label* label = 0, bool isAddr = false) : disp_(disp), label_(label), isAddr_(isAddr) {}
	friend const RegRip operator+(const RegRip& r, int disp) {
		return RegRip(r.disp_ + disp, r.label_, r.isAddr_);
	}
	friend const RegRip operator-(const RegRip& r, int disp) {
		return RegRip(r.disp_ - disp, r.label_, r.isAddr_);
	}
	friend const RegRip operator+(const RegRip& r, int64_t disp) {
		return RegRip(r.disp_ + disp, r.label_, r.isAddr_);
	}
	friend const RegRip operator-(const RegRip& r, int64_t disp) {
		return RegRip(r.disp_ - disp, r.label_, r.isAddr_);
	}
	friend const RegRip operator+(const RegRip& r, const Label& label) {
		if (r.label_ || r.isAddr_) XBYAK_THROW_RET(ERR_BAD_ADDRESSING, RegRip());
		return RegRip(r.disp_, &label);
	}
	friend const RegRip operator+(const RegRip& r, const void *addr) {
		if (r.label_ || r.isAddr_) XBYAK_THROW_RET(ERR_BAD_ADDRESSING, RegRip());
		return RegRip(r.disp_ + (int64_t)addr, 0, true);
	}
};
#endif

inline Reg8 Reg::cvt8() const
{
	Reg r = changeBit(8); return Reg8(r.getIdx(), r.isExt8bit());
}

inline Reg16 Reg::cvt16() const
{
	return Reg16(changeBit(16).getIdx());
}

inline Reg32 Reg::cvt32() const
{
	return Reg32(changeBit(32).getIdx());
}

#ifdef XBYAK64
inline Reg64 Reg::cvt64() const
{
	return Reg64(changeBit(64).getIdx());
}
#endif

#ifndef XBYAK_DISABLE_SEGMENT
// not derived from Reg
class Segment {
	int idx_;
public:
	enum {
		es, cs, ss, ds, fs, gs
	};
	explicit XBYAK_CONSTEXPR Segment(int idx) : idx_(idx) { assert(0 <= idx_ && idx_ < 6); }
	int getIdx() const { return idx_; }
	const char *toString() const
	{
		static const char tbl[][3] = {
			"es", "cs", "ss", "ds", "fs", "gs"
		};
		return tbl[idx_];
	}
};
#endif

class RegExp {
public:
#ifdef XBYAK64
	enum { i32e = 32 | 64 };
#else
	enum { i32e = 32 };
#endif
	XBYAK_CONSTEXPR RegExp(size_t disp = 0) : scale_(0), disp_(disp) { }
	XBYAK_CONSTEXPR RegExp(const Reg& r, int scale = 1)
		: scale_(scale)
		, disp_(0)
	{
		if (!r.isREG(i32e) && !r.is(Reg::XMM|Reg::YMM|Reg::ZMM|Reg::TMM)) XBYAK_THROW(ERR_BAD_SIZE_OF_REGISTER)
		if (scale == 0) return;
		if (scale != 1 && scale != 2 && scale != 4 && scale != 8) XBYAK_THROW(ERR_BAD_SCALE)
		if (r.getBit() >= 128 || scale != 1) { // xmm/ymm is always index
			index_ = r;
		} else {
			base_ = r;
		}
	}
	bool isVsib(int bit = 128 | 256 | 512) const { return index_.isBit(bit); }
	RegExp optimize() const
	{
		RegExp exp = *this;
		// [reg * 2] => [reg + reg]
		if (index_.isBit(i32e) && !base_.getBit() && scale_ == 2) {
			exp.base_ = index_;
			exp.scale_ = 1;
		}
		return exp;
	}
	bool operator==(const RegExp& rhs) const
	{
		return base_ == rhs.base_ && index_ == rhs.index_ && disp_ == rhs.disp_ && scale_ == rhs.scale_;
	}
	const Reg& getBase() const { return base_; }
	const Reg& getIndex() const { return index_; }
	int getScale() const { return scale_; }
	size_t getDisp() const { return disp_; }
	XBYAK_CONSTEXPR void verify() const
	{
		if (base_.getBit() >= 128) XBYAK_THROW(ERR_BAD_SIZE_OF_REGISTER)
		if (index_.getBit() && index_.getBit() <= 64) {
			if (index_.getIdx() == Operand::ESP) XBYAK_THROW(ERR_ESP_CANT_BE_INDEX)
			if (base_.getBit() && base_.getBit() != index_.getBit()) XBYAK_THROW(ERR_BAD_SIZE_OF_REGISTER)
		}
	}
	friend RegExp operator+(const RegExp& a, const RegExp& b);
	friend RegExp operator-(const RegExp& e, size_t disp);
	uint8_t getRex() const
	{
		uint8_t rex = index_.getRexX() | base_.getRexB();
		return rex ? uint8_t(rex | 0x40) : 0;
	}
private:
	/*
		[base_ + index_ * scale_ + disp_]
		base : Reg32e, index : Reg32e(w/o esp), Xmm, Ymm
	*/
	Reg base_;
	Reg index_;
	int scale_;
	size_t disp_;
};

inline RegExp operator+(const RegExp& a, const RegExp& b)
{
	if (a.index_.getBit() && b.index_.getBit()) XBYAK_THROW_RET(ERR_BAD_ADDRESSING, RegExp())
	RegExp ret = a;
	if (!ret.index_.getBit()) { ret.index_ = b.index_; ret.scale_ = b.scale_; }
	if (b.base_.getBit()) {
		if (ret.base_.getBit()) {
			if (ret.index_.getBit()) XBYAK_THROW_RET(ERR_BAD_ADDRESSING, RegExp())
			// base + base => base + index * 1
			ret.index_ = b.base_;
			// [reg + esp] => [esp + reg]
			if (ret.index_.getIdx() == Operand::ESP) std::swap(ret.base_, ret.index_);
			ret.scale_ = 1;
		} else {
			ret.base_ = b.base_;
		}
	}
	ret.disp_ += b.disp_;
	return ret;
}
inline RegExp operator*(const Reg& r, int scale)
{
	return RegExp(r, scale);
}
inline RegExp operator*(int scale, const Reg& r)
{
	return r * scale;
}
inline RegExp operator-(const RegExp& e, size_t disp)
{
	RegExp ret = e;
	ret.disp_ -= disp;
	return ret;
}

// 2nd parameter for constructor of CodeArray(maxSize, userPtr, alloc)
void *const AutoGrow = (void*)1; //-V566
void *const DontSetProtectRWE = (void*)2; //-V566

class CodeArray {
	enum Type {
		USER_BUF = 1, // use userPtr(non alignment, non protect)
		ALLOC_BUF, // use new(alignment, protect)
		AUTO_GROW // automatically move and grow memory if necessary
	};
	CodeArray(const CodeArray& rhs);
	void operator=(const CodeArray&);
	bool isAllocType() const { return type_ == ALLOC_BUF || type_ == AUTO_GROW; }
	struct AddrInfo {
		size_t codeOffset; // position to write
		size_t jmpAddr; // value to write
		int jmpSize; // size of jmpAddr
		inner::LabelMode mode;
		AddrInfo(size_t _codeOffset, size_t _jmpAddr, int _jmpSize, inner::LabelMode _mode)
			: codeOffset(_codeOffset), jmpAddr(_jmpAddr), jmpSize(_jmpSize), mode(_mode) {}
		uint64_t getVal(const uint8_t *top) const
		{
			uint64_t disp = (mode == inner::LaddTop) ? jmpAddr + size_t(top) : (mode == inner::LasIs) ? jmpAddr : jmpAddr - size_t(top);
			if (jmpSize == 4) disp = inner::VerifyInInt32(disp);
			return disp;
		}
	};
	typedef std::list<AddrInfo> AddrInfoList;
	AddrInfoList addrInfoList_;
	const Type type_;
#ifdef XBYAK_USE_MMAP_ALLOCATOR
	MmapAllocator defaultAllocator_;
#else
	Allocator defaultAllocator_;
#endif
	Allocator *alloc_;
protected:
	size_t maxSize_;
	uint8_t *top_;
	size_t size_;
	bool isCalledCalcJmpAddress_;

	bool useProtect() const { return alloc_->useProtect(); }
	/*
		allocate new memory and copy old data to the new area
	*/
	void growMemory()
	{
		const size_t newSize = (std::max<size_t>)(DEFAULT_MAX_CODE_SIZE, maxSize_ * 2);
		uint8_t *newTop = alloc_->alloc(newSize);
		if (newTop == 0) XBYAK_THROW(ERR_CANT_ALLOC)
		for (size_t i = 0; i < size_; i++) newTop[i] = top_[i];
		alloc_->free(top_);
		top_ = newTop;
		maxSize_ = newSize;
	}
	/*
		calc jmp address for AutoGrow mode
	*/
	void calcJmpAddress()
	{
		if (isCalledCalcJmpAddress_) return;
		for (AddrInfoList::const_iterator i = addrInfoList_.begin(), ie = addrInfoList_.end(); i != ie; ++i) {
			uint64_t disp = i->getVal(top_);
			rewrite(i->codeOffset, disp, i->jmpSize);
		}
		isCalledCalcJmpAddress_ = true;
	}
public:
	enum ProtectMode {
		PROTECT_RW = 0, // read/write
		PROTECT_RWE = 1, // read/write/exec
		PROTECT_RE = 2 // read/exec
	};
	explicit CodeArray(size_t maxSize, void *userPtr = 0, Allocator *allocator = 0)
		: type_(userPtr == AutoGrow ? AUTO_GROW : (userPtr == 0 || userPtr == DontSetProtectRWE) ? ALLOC_BUF : USER_BUF)
		, alloc_(allocator ? allocator : (Allocator*)&defaultAllocator_)
		, maxSize_(maxSize)
		, top_(type_ == USER_BUF ? reinterpret_cast<uint8_t*>(userPtr) : alloc_->alloc((std::max<size_t>)(maxSize, 1)))
		, size_(0)
		, isCalledCalcJmpAddress_(false)
	{
		if (maxSize_ > 0 && top_ == 0) XBYAK_THROW(ERR_CANT_ALLOC)
		if ((type_ == ALLOC_BUF && userPtr != DontSetProtectRWE && useProtect()) && !setProtectMode(PROTECT_RWE, false)) {
			alloc_->free(top_);
			XBYAK_THROW(ERR_CANT_PROTECT)
		}
	}
	virtual ~CodeArray()
	{
		if (isAllocType()) {
			if (useProtect()) setProtectModeRW(false);
			alloc_->free(top_);
		}
	}
	bool setProtectMode(ProtectMode mode, bool throwException = true)
	{
		bool isOK = protect(top_, maxSize_, mode);
		if (isOK) return true;
		if (throwException) XBYAK_THROW_RET(ERR_CANT_PROTECT, false)
		return false;
	}
	bool setProtectModeRE(bool throwException = true) { return setProtectMode(PROTECT_RE, throwException); }
	bool setProtectModeRW(bool throwException = true) { return setProtectMode(PROTECT_RW, throwException); }
	void resetSize()
	{
		size_ = 0;
		addrInfoList_.clear();
		isCalledCalcJmpAddress_ = false;
	}
	void db(int code)
	{
		if (size_ >= maxSize_) {
			if (type_ == AUTO_GROW) {
				growMemory();
			} else {
				XBYAK_THROW(ERR_CODE_IS_TOO_BIG)
			}
		}
		top_[size_++] = static_cast<uint8_t>(code);
	}
	void db(const uint8_t *code, size_t codeSize)
	{
		for (size_t i = 0; i < codeSize; i++) db(code[i]);
	}
	void db(uint64_t code, size_t codeSize)
	{
		if (codeSize > 8) XBYAK_THROW(ERR_BAD_PARAMETER)
		for (size_t i = 0; i < codeSize; i++) db(static_cast<uint8_t>(code >> (i * 8)));
	}
	void dw(uint32_t code) { db(code, 2); }
	void dd(uint32_t code) { db(code, 4); }
	void dq(uint64_t code) { db(code, 8); }
	const uint8_t *getCode() const { return top_; }
	template<class F>
	const F getCode() const { return reinterpret_cast<F>(top_); }
	const uint8_t *getCurr() const { return &top_[size_]; }
	template<class F>
	const F getCurr() const { return reinterpret_cast<F>(&top_[size_]); }
	size_t getSize() const { return size_; }
	void setSize(size_t size)
	{
		if (size > maxSize_) XBYAK_THROW(ERR_OFFSET_IS_TOO_BIG)
		size_ = size;
	}
	void dump() const
	{
		const uint8_t *p = getCode();
		size_t bufSize = getSize();
		size_t remain = bufSize;
		for (int i = 0; i < 4; i++) {
			size_t disp = 16;
			if (remain < 16) {
				disp = remain;
			}
			for (size_t j = 0; j < 16; j++) {
				if (j < disp) {
					printf("%02X", p[i * 16 + j]);
				}
			}
			putchar('\n');
			remain -= disp;
			if (remain == 0) {
				break;
			}
		}
	}
	/*
		@param offset [in] offset from top
		@param disp [in] offset from the next of jmp
		@param size [in] write size(1, 2, 4, 8)
	*/
	void rewrite(size_t offset, uint64_t disp, size_t size)
	{
		assert(offset < maxSize_);
		if (size != 1 && size != 2 && size != 4 && size != 8) XBYAK_THROW(ERR_BAD_PARAMETER)
		uint8_t *const data = top_ + offset;
		for (size_t i = 0; i < size; i++) {
			data[i] = static_cast<uint8_t>(disp >> (i * 8));
		}
	}
	void save(size_t offset, size_t val, int size, inner::LabelMode mode)
	{
		addrInfoList_.push_back(AddrInfo(offset, val, size, mode));
	}
	bool isAutoGrow() const { return type_ == AUTO_GROW; }
	bool isCalledCalcJmpAddress() const { return isCalledCalcJmpAddress_; }
	/**
		change exec permission of memory
		@param addr [in] buffer address
		@param size [in] buffer size
		@param protectMode [in] mode(RW/RWE/RE)
		@return true(success), false(failure)
	*/
	static inline bool protect(const void *addr, size_t size, int protectMode)
	{
#if defined(_WIN32)
		const DWORD c_rw = PAGE_READWRITE;
		const DWORD c_rwe = PAGE_EXECUTE_READWRITE;
		const DWORD c_re = PAGE_EXECUTE_READ;
		DWORD mode;
#else
		const int c_rw = PROT_READ | PROT_WRITE;
		const int c_rwe = PROT_READ | PROT_WRITE | PROT_EXEC;
		const int c_re = PROT_READ | PROT_EXEC;
		int mode;
#endif
		switch (protectMode) {
		case PROTECT_RW: mode = c_rw; break;
		case PROTECT_RWE: mode = c_rwe; break;
		case PROTECT_RE: mode = c_re; break;
		default:
			return false;
		}
#if defined(_WIN32)
		DWORD oldProtect;
		return VirtualProtect(const_cast<void*>(addr), size, mode, &oldProtect) != 0;
#elif defined(__GNUC__)
		size_t pageSize = sysconf(_SC_PAGESIZE);
		size_t iaddr = reinterpret_cast<size_t>(addr);
		size_t roundAddr = iaddr & ~(pageSize - static_cast<size_t>(1));
#ifndef NDEBUG
		if (pageSize != 4096) fprintf(stderr, "large page(%zd) is used. not tested enough.\n", pageSize);
#endif
		return mprotect(reinterpret_cast<void*>(roundAddr), size + (iaddr - roundAddr), mode) == 0;
#else
		return true;
#endif
	}
	/**
		get aligned memory pointer
		@param addr [in] address
		@param alignedSize [in] power of two
		@return aligned addr by alingedSize
	*/
	static inline uint8_t *getAlignedAddress(uint8_t *addr, size_t alignedSize = 16)
	{
		return reinterpret_cast<uint8_t*>((reinterpret_cast<size_t>(addr) + alignedSize - 1) & ~(alignedSize - static_cast<size_t>(1)));
	}
};

class Address : public Operand {
public:
	enum Mode {
		M_ModRM,
		M_64bitDisp,
		M_rip,
		M_ripAddr
	};
	XBYAK_CONSTEXPR Address(uint32_t sizeBit, bool broadcast, const RegExp& e)
		: Operand(0, MEM, sizeBit), e_(e), label_(0), mode_(M_ModRM), broadcast_(broadcast)
	{
		e_.verify();
	}
#ifdef XBYAK64
	explicit XBYAK_CONSTEXPR Address(size_t disp)
		: Operand(0, MEM, 64), e_(disp), label_(0), mode_(M_64bitDisp), broadcast_(false){ }
	XBYAK_CONSTEXPR Address(uint32_t sizeBit, bool broadcast, const RegRip& addr)
		: Operand(0, MEM, sizeBit), e_(addr.disp_), label_(addr.label_), mode_(addr.isAddr_ ? M_ripAddr : M_rip), broadcast_(broadcast) { }
#endif
	RegExp getRegExp(bool optimize = true) const
	{
		return optimize ? e_.optimize() : e_;
	}
	Mode getMode() const { return mode_; }
	bool is32bit() const { return e_.getBase().getBit() == 32 || e_.getIndex().getBit() == 32; }
	bool isOnlyDisp() const { return !e_.getBase().getBit() && !e_.getIndex().getBit(); } // for mov eax
	size_t getDisp() const { return e_.getDisp(); }
	uint8_t getRex() const
	{
		if (mode_ != M_ModRM) return 0;
		return getRegExp().getRex();
	}
	bool is64bitDisp() const { return mode_ == M_64bitDisp; } // for moffset
	bool isBroadcast() const { return broadcast_; }
	const Label* getLabel() const { return label_; }
	bool operator==(const Address& rhs) const
	{
		return getBit() == rhs.getBit() && e_ == rhs.e_ && label_ == rhs.label_ && mode_ == rhs.mode_ && broadcast_ == rhs.broadcast_;
	}
	bool operator!=(const Address& rhs) const { return !operator==(rhs); }
	bool isVsib() const { return e_.isVsib(); }
private:
	RegExp e_;
	const Label* label_;
	Mode mode_;
	bool broadcast_;
};

inline const Address& Operand::getAddress() const
{
	assert(isMEM());
	return static_cast<const Address&>(*this);
}

inline bool Operand::operator==(const Operand& rhs) const
{
	if (isMEM() && rhs.isMEM()) return this->getAddress() == rhs.getAddress();
	return isEqualIfNotInherited(rhs);
}

class AddressFrame {
	void operator=(const AddressFrame&);
	AddressFrame(const AddressFrame&);
public:
	const uint32_t bit_;
	const bool broadcast_;
	explicit XBYAK_CONSTEXPR AddressFrame(uint32_t bit, bool broadcast = false) : bit_(bit), broadcast_(broadcast) { }
	Address operator[](const RegExp& e) const
	{
		return Address(bit_, broadcast_, e);
	}
	Address operator[](const void *disp) const
	{
		return Address(bit_, broadcast_, RegExp(reinterpret_cast<size_t>(disp)));
	}
#ifdef XBYAK64
	Address operator[](uint64_t disp) const { return Address(disp); }
	Address operator[](const RegRip& addr) const { return Address(bit_, broadcast_, addr); }
#endif
};

struct JmpLabel {
	size_t endOfJmp; /* offset from top to the end address of jmp */
	int jmpSize;
	inner::LabelMode mode;
	size_t disp; // disp for [rip + disp]
	explicit JmpLabel(size_t endOfJmp = 0, int jmpSize = 0, inner::LabelMode mode = inner::LasIs, size_t disp = 0)
		: endOfJmp(endOfJmp), jmpSize(jmpSize), mode(mode), disp(disp)
	{
	}
};

class LabelManager;

class Label {
	mutable LabelManager *mgr;
	mutable int id;
	friend class LabelManager;
public:
	Label() : mgr(0), id(0) {}
	Label(const Label& rhs);
	Label& operator=(const Label& rhs);
	~Label();
	void clear() { mgr = 0; id = 0; }
	int getId() const { return id; }
	const uint8_t *getAddress() const;

	// backward compatibility
	static inline std::string toStr(int num)
	{
		char buf[16];
#if defined(_MSC_VER) && (_MSC_VER < 1900)
		_snprintf_s
#else
		snprintf
#endif
		(buf, sizeof(buf), ".%08x", num);
		return buf;
	}
};

class LabelManager {
	// for string label
	struct SlabelVal {
		size_t offset;
		SlabelVal(size_t offset) : offset(offset) {}
	};
	typedef XBYAK_STD_UNORDERED_MAP<std::string, SlabelVal> SlabelDefList;
	typedef XBYAK_STD_UNORDERED_MULTIMAP<std::string, const JmpLabel> SlabelUndefList;
	struct SlabelState {
		SlabelDefList defList;
		SlabelUndefList undefList;
	};
	typedef std::list<SlabelState> StateList;
	// for Label class
	struct ClabelVal {
		ClabelVal(size_t offset = 0) : offset(offset), refCount(1) {}
		size_t offset;
		int refCount;
	};
	typedef XBYAK_STD_UNORDERED_MAP<int, ClabelVal> ClabelDefList;
	typedef XBYAK_STD_UNORDERED_MULTIMAP<int, const JmpLabel> ClabelUndefList;
	typedef XBYAK_STD_UNORDERED_SET<Label*> LabelPtrList;

	CodeArray *base_;
	// global : stateList_.front(), local : stateList_.back()
	StateList stateList_;
	mutable int labelId_;
	ClabelDefList clabelDefList_;
	ClabelUndefList clabelUndefList_;
	LabelPtrList labelPtrList_;

	int getId(const Label& label) const
	{
		if (label.id == 0) label.id = labelId_++;
		return label.id;
	}
	template<class DefList, class UndefList, class T>
	void define_inner(DefList& defList, UndefList& undefList, const T& labelId, size_t addrOffset)
	{
		// add label
		typename DefList::value_type item(labelId, addrOffset);
		std::pair<typename DefList::iterator, bool> ret = defList.insert(item);
		if (!ret.second) XBYAK_THROW(ERR_LABEL_IS_REDEFINED)
		// search undefined label
		for (;;) {
			typename UndefList::iterator itr = undefList.find(labelId);
			if (itr == undefList.end()) break;
			const JmpLabel *jmp = &itr->second;
			const size_t offset = jmp->endOfJmp - jmp->jmpSize;
			size_t disp;
			if (jmp->mode == inner::LaddTop) {
				disp = addrOffset;
			} else if (jmp->mode == inner::Labs) {
				disp = size_t(base_->getCurr());
			} else {
				disp = addrOffset - jmp->endOfJmp + jmp->disp;
#ifdef XBYAK64
				if (jmp->jmpSize <= 4 && !inner::IsInInt32(disp)) XBYAK_THROW(ERR_OFFSET_IS_TOO_BIG)
#endif
				if (jmp->jmpSize == 1 && !inner::IsInDisp8((uint32_t)disp)) XBYAK_THROW(ERR_LABEL_IS_TOO_FAR)
			}
			if (base_->isAutoGrow()) {
				base_->save(offset, disp, jmp->jmpSize, jmp->mode);
			} else {
				base_->rewrite(offset, disp, jmp->jmpSize);
			}
			undefList.erase(itr);
		}
	}
	template<class DefList, class T>
	bool getOffset_inner(const DefList& defList, size_t *offset, const T& label) const
	{
		typename DefList::const_iterator i = defList.find(label);
		if (i == defList.end()) return false;
		*offset = i->second.offset;
		return true;
	}
	friend class Label;
	void incRefCount(int id, Label *label)
	{
		clabelDefList_[id].refCount++;
		labelPtrList_.insert(label);
	}
	void decRefCount(int id, Label *label)
	{
		labelPtrList_.erase(label);
		ClabelDefList::iterator i = clabelDefList_.find(id);
		if (i == clabelDefList_.end()) return;
		if (i->second.refCount == 1) {
			clabelDefList_.erase(id);
		} else {
			--i->second.refCount;
		}
	}
	template<class T>
	bool hasUndefinedLabel_inner(const T& list) const
	{
#ifndef NDEBUG
		for (typename T::const_iterator i = list.begin(); i != list.end(); ++i) {
			std::cerr << "undefined label:" << i->first << std::endl;
		}
#endif
		return !list.empty();
	}
	// detach all labels linked to LabelManager
	void resetLabelPtrList()
	{
		for (LabelPtrList::iterator i = labelPtrList_.begin(), ie = labelPtrList_.end(); i != ie; ++i) {
			(*i)->clear();
		}
		labelPtrList_.clear();
	}
public:
	LabelManager()
	{
		reset();
	}
	~LabelManager()
	{
		resetLabelPtrList();
	}
	void reset()
	{
		base_ = 0;
		labelId_ = 1;
		stateList_.clear();
		stateList_.push_back(SlabelState());
		stateList_.push_back(SlabelState());
		clabelDefList_.clear();
		clabelUndefList_.clear();
		resetLabelPtrList();
		ClearError();
	}
	void enterLocal()
	{
		stateList_.push_back(SlabelState());
	}
	void leaveLocal()
	{
		if (stateList_.size() <= 2) XBYAK_THROW(ERR_UNDER_LOCAL_LABEL)
		if (hasUndefinedLabel_inner(stateList_.back().undefList)) XBYAK_THROW(ERR_LABEL_IS_NOT_FOUND)
		stateList_.pop_back();
	}
	void set(CodeArray *base) { base_ = base; }
	void defineSlabel(std::string label)
	{
		if (label == "@b" || label == "@f") XBYAK_THROW(ERR_BAD_LABEL_STR)
		if (label == "@@") {
			SlabelDefList& defList = stateList_.front().defList;
			SlabelDefList::iterator i = defList.find("@f");
			if (i != defList.end()) {
				defList.erase(i);
				label = "@b";
			} else {
				i = defList.find("@b");
				if (i != defList.end()) {
					defList.erase(i);
				}
				label = "@f";
			}
		}
		SlabelState& st = *label.c_str() == '.' ? stateList_.back() : stateList_.front();
		define_inner(st.defList, st.undefList, label, base_->getSize());
	}
	void defineClabel(Label& label)
	{
		define_inner(clabelDefList_, clabelUndefList_, getId(label), base_->getSize());
		label.mgr = this;
		labelPtrList_.insert(&label);
	}
	void assign(Label& dst, const Label& src)
	{
		ClabelDefList::const_iterator i = clabelDefList_.find(src.id);
		if (i == clabelDefList_.end()) XBYAK_THROW(ERR_LABEL_ISNOT_SET_BY_L)
		define_inner(clabelDefList_, clabelUndefList_, dst.id, i->second.offset);
		dst.mgr = this;
		labelPtrList_.insert(&dst);
	}
	bool getOffset(size_t *offset, std::string& label) const
	{
		const SlabelDefList& defList = stateList_.front().defList;
		if (label == "@b") {
			if (defList.find("@f") != defList.end()) {
				label = "@f";
			} else if (defList.find("@b") == defList.end()) {
				XBYAK_THROW_RET(ERR_LABEL_IS_NOT_FOUND, false)
			}
		} else if (label == "@f") {
			if (defList.find("@f") != defList.end()) {
				label = "@b";
			}
		}
		const SlabelState& st = *label.c_str() == '.' ? stateList_.back() : stateList_.front();
		return getOffset_inner(st.defList, offset, label);
	}
	bool getOffset(size_t *offset, const Label& label) const
	{
		return getOffset_inner(clabelDefList_, offset, getId(label));
	}
	void addUndefinedLabel(const std::string& label, const JmpLabel& jmp)
	{
		SlabelState& st = *label.c_str() == '.' ? stateList_.back() : stateList_.front();
		st.undefList.insert(SlabelUndefList::value_type(label, jmp));
	}
	void addUndefinedLabel(const Label& label, const JmpLabel& jmp)
	{
		clabelUndefList_.insert(ClabelUndefList::value_type(label.id, jmp));
	}
	bool hasUndefSlabel() const
	{
		for (StateList::const_iterator i = stateList_.begin(), ie = stateList_.end(); i != ie; ++i) {
			if (hasUndefinedLabel_inner(i->undefList)) return true;
		}
		return false;
	}
	bool hasUndefClabel() const { return hasUndefinedLabel_inner(clabelUndefList_); }
	const uint8_t *getCode() const { return base_->getCode(); }
	bool isReady() const { return !base_->isAutoGrow() || base_->isCalledCalcJmpAddress(); }
};

inline Label::Label(const Label& rhs)
{
	id = rhs.id;
	mgr = rhs.mgr;
	if (mgr) mgr->incRefCount(id, this);
}
inline Label& Label::operator=(const Label& rhs)
{
	if (id) XBYAK_THROW_RET(ERR_LABEL_IS_ALREADY_SET_BY_L, *this)
	id = rhs.id;
	mgr = rhs.mgr;
	if (mgr) mgr->incRefCount(id, this);
	return *this;
}
inline Label::~Label()
{
	if (id && mgr) mgr->decRefCount(id, this);
}
inline const uint8_t* Label::getAddress() const
{
	if (mgr == 0 || !mgr->isReady()) return 0;
	size_t offset;
	if (!mgr->getOffset(&offset, *this)) return 0;
	return mgr->getCode() + offset;
}

typedef enum {
	DefaultEncoding,
	VexEncoding,
	EvexEncoding
} PreferredEncoding;

class CodeGenerator : public CodeArray {
public:
	enum LabelType {
		T_SHORT,
		T_NEAR,
		T_AUTO // T_SHORT if possible
	};
private:
	CodeGenerator operator=(const CodeGenerator&); // don't call
#ifdef XBYAK64
	enum { i32e = 32 | 64, BIT = 64 };
	static const uint64_t dummyAddr = uint64_t(0x1122334455667788ull);
	typedef Reg64 NativeReg;
#else
	enum { i32e = 32, BIT = 32 };
	static const size_t dummyAddr = 0x12345678;
	typedef Reg32 NativeReg;
#endif
	// (XMM, XMM|MEM)
	static inline bool isXMM_XMMorMEM(const Operand& op1, const Operand& op2)
	{
		return op1.isXMM() && (op2.isXMM() || op2.isMEM());
	}
	// (MMX, MMX|MEM) or (XMM, XMM|MEM)
	static inline bool isXMMorMMX_MEM(const Operand& op1, const Operand& op2)
	{
		return (op1.isMMX() && (op2.isMMX() || op2.isMEM())) || isXMM_XMMorMEM(op1, op2);
	}
	// (XMM, MMX|MEM)
	static inline bool isXMM_MMXorMEM(const Operand& op1, const Operand& op2)
	{
		return op1.isXMM() && (op2.isMMX() || op2.isMEM());
	}
	// (MMX, XMM|MEM)
	static inline bool isMMX_XMMorMEM(const Operand& op1, const Operand& op2)
	{
		return op1.isMMX() && (op2.isXMM() || op2.isMEM());
	}
	// (XMM, REG32|MEM)
	static inline bool isXMM_REG32orMEM(const Operand& op1, const Operand& op2)
	{
		return op1.isXMM() && (op2.isREG(i32e) || op2.isMEM());
	}
	// (REG32, XMM|MEM)
	static inline bool isREG32_XMMorMEM(const Operand& op1, const Operand& op2)
	{
		return op1.isREG(i32e) && (op2.isXMM() || op2.isMEM());
	}
	// (REG32, REG32|MEM)
	static inline bool isREG32_REG32orMEM(const Operand& op1, const Operand& op2)
	{
		return op1.isREG(i32e) && ((op2.isREG(i32e) && op1.getBit() == op2.getBit()) || op2.isMEM());
	}
	void rex(const Operand& op1, const Operand& op2 = Operand())
	{
		uint8_t rex = 0;
		const Operand *p1 = &op1, *p2 = &op2;
		if (p1->isMEM()) std::swap(p1, p2);
		if (p1->isMEM()) XBYAK_THROW(ERR_BAD_COMBINATION)
		if (p2->isMEM()) {
			const Address& addr = p2->getAddress();
			if (BIT == 64 && addr.is32bit()) db(0x67);
			rex = addr.getRex() | p1->getReg().getRex();
		} else {
			// ModRM(reg, base);
			rex = op2.getReg().getRex(op1.getReg());
		}
		// except movsx(16bit, 32/64bit)
		if ((op1.isBit(16) && !op2.isBit(i32e)) || (op2.isBit(16) && !op1.isBit(i32e))) db(0x66);
		if (rex) db(rex);
	}
	enum AVXtype {
		// low 3 bit
		T_N1 = 1,
		T_N2 = 2,
		T_N4 = 3,
		T_N8 = 4,
		T_N16 = 5,
		T_N32 = 6,
		T_NX_MASK = 7,
		//
		T_N_VL = 1 << 3, // N * (1, 2, 4) for VL
		T_DUP = 1 << 4, // N = (8, 32, 64)
		T_66 = 1 << 5,
		T_F3 = 1 << 6,
		T_F2 = 1 << 7,
		T_0F = 1 << 8,
		T_0F38 = 1 << 9,
		T_0F3A = 1 << 10,
		T_L0 = 1 << 11,
		T_L1 = 1 << 12,
		T_W0 = 1 << 13,
		T_W1 = 1 << 14,
		T_EW0 = 1 << 15,
		T_EW1 = 1 << 16,
		T_YMM = 1 << 17, // support YMM, ZMM
		T_EVEX = 1 << 18,
		T_ER_X = 1 << 19, // xmm{er}
		T_ER_Y = 1 << 20, // ymm{er}
		T_ER_Z = 1 << 21, // zmm{er}
		T_SAE_X = 1 << 22, // xmm{sae}
		T_SAE_Y = 1 << 23, // ymm{sae}
		T_SAE_Z = 1 << 24, // zmm{sae}
		T_MUST_EVEX = 1 << 25, // contains T_EVEX
		T_B32 = 1 << 26, // m32bcst
		T_B64 = 1 << 27, // m64bcst
		T_M_K = 1 << 28, // mem{k}
		T_VSIB = 1 << 29,
		T_MEM_EVEX = 1 << 30, // use evex if mem
		T_XXX
	};
	void vex(const Reg& reg, const Reg& base, const Operand *v, int type, int code, bool x = false)
	{
		int w = (type & T_W1) ? 1 : 0;
		bool is256 = (type & T_L1) ? true : (type & T_L0) ? false : reg.isYMM();
		bool r = reg.isExtIdx();
		bool b = base.isExtIdx();
		int idx = v ? v->getIdx() : 0;
		if ((idx | reg.getIdx() | base.getIdx()) >= 16) XBYAK_THROW(ERR_BAD_COMBINATION)
		uint32_t pp = (type & T_66) ? 1 : (type & T_F3) ? 2 : (type & T_F2) ? 3 : 0;
		uint32_t vvvv = (((~idx) & 15) << 3) | (is256 ? 4 : 0) | pp;
		if (!b && !x && !w && (type & T_0F)) {
			db(0xC5); db((r ? 0 : 0x80) | vvvv);
		} else {
			uint32_t mmmm = (type & T_0F) ? 1 : (type & T_0F38) ? 2 : (type & T_0F3A) ? 3 : 0;
			db(0xC4); db((r ? 0 : 0x80) | (x ? 0 : 0x40) | (b ? 0 : 0x20) | mmmm); db((w << 7) | vvvv);
		}
		db(code);
	}
	void verifySAE(const Reg& r, int type) const
	{
		if (((type & T_SAE_X) && r.isXMM()) || ((type & T_SAE_Y) && r.isYMM()) || ((type & T_SAE_Z) && r.isZMM())) return;
		XBYAK_THROW(ERR_SAE_IS_INVALID)
	}
	void verifyER(const Reg& r, int type) const
	{
		if (((type & T_ER_X) && r.isXMM()) || ((type & T_ER_Y) && r.isYMM()) || ((type & T_ER_Z) && r.isZMM())) return;
		XBYAK_THROW(ERR_ER_IS_INVALID)
	}
	// (a, b, c) contains non zero two or three values then err
	int verifyDuplicate(int a, int b, int c, int err)
	{
		int v = a | b | c;
		if ((a > 0 && a != v) + (b > 0 && b != v) + (c > 0 && c != v) > 0) XBYAK_THROW_RET(err, 0)
		return v;
	}
	int evex(const Reg& reg, const Reg& base, const Operand *v, int type, int code, bool x = false, bool b = false, int aaa = 0, uint32_t VL = 0, bool Hi16Vidx = false)
	{
		if (!(type & (T_EVEX | T_MUST_EVEX))) XBYAK_THROW_RET(ERR_EVEX_IS_INVALID, 0)
		int w = (type & T_EW1) ? 1 : 0;
		uint32_t mm = (type & T_0F) ? 1 : (type & T_0F38) ? 2 : (type & T_0F3A) ? 3 : 0;
		uint32_t pp = (type & T_66) ? 1 : (type & T_F3) ? 2 : (type & T_F2) ? 3 : 0;

		int idx = v ? v->getIdx() : 0;
		uint32_t vvvv = ~idx;

		bool R = !reg.isExtIdx();
		bool X = x ? false : !base.isExtIdx2();
		bool B = !base.isExtIdx();
		bool Rp = !reg.isExtIdx2();
		int LL;
		int rounding = verifyDuplicate(reg.getRounding(), base.getRounding(), v ? v->getRounding() : 0, ERR_ROUNDING_IS_ALREADY_SET);
		int disp8N = 1;
		if (rounding) {
			if (rounding == EvexModifierRounding::T_SAE) {
				verifySAE(base, type); LL = 0;
			} else {
				verifyER(base, type); LL = rounding - 1;
			}
			b = true;
		} else {
			if (v) VL = (std::max)(VL, v->getBit());
			VL = (std::max)((std::max)(reg.getBit(), base.getBit()), VL);
			LL = (VL == 512) ? 2 : (VL == 256) ? 1 : 0;
			if (b) {
				disp8N = (type & T_B32) ? 4 : 8;
			} else if (type & T_DUP) {
				disp8N = VL == 128 ? 8 : VL == 256 ? 32 : 64;
			} else {
				if ((type & (T_NX_MASK | T_N_VL)) == 0) {
					type |= T_N16 | T_N_VL; // default
				}
				int low = type & T_NX_MASK;
				if (low > 0) {
					disp8N = 1 << (low - 1);
					if (type & T_N_VL) disp8N *= (VL == 512 ? 4 : VL == 256 ? 2 : 1);
				}
			}
		}
		bool Vp = !((v ? v->isExtIdx2() : 0) | Hi16Vidx);
		bool z = reg.hasZero() || base.hasZero() || (v ? v->hasZero() : false);
		if (aaa == 0) aaa = verifyDuplicate(base.getOpmaskIdx(), reg.getOpmaskIdx(), (v ? v->getOpmaskIdx() : 0), ERR_OPMASK_IS_ALREADY_SET);
		if (aaa == 0) z = 0; // clear T_z if mask is not set
		db(0x62);
		db((R ? 0x80 : 0) | (X ? 0x40 : 0) | (B ? 0x20 : 0) | (Rp ? 0x10 : 0) | (mm & 3));
		db((w == 1 ? 0x80 : 0) | ((vvvv & 15) << 3) | 4 | (pp & 3));
		db((z ? 0x80 : 0) | ((LL & 3) << 5) | (b ? 0x10 : 0) | (Vp ? 8 : 0) | (aaa & 7));
		db(code);
		return disp8N;
	}
	void setModRM(int mod, int r1, int r2)
	{
		db(static_cast<uint8_t>((mod << 6) | ((r1 & 7) << 3) | (r2 & 7)));
	}
	void setSIB(const RegExp& e, int reg, int disp8N = 0)
	{
		uint64_t disp64 = e.getDisp();
#ifdef XBYAK64
		uint64_t high = disp64 >> 32;
		if (high != 0 && high != 0xFFFFFFFF) XBYAK_THROW(ERR_OFFSET_IS_TOO_BIG)
#endif
		uint32_t disp = static_cast<uint32_t>(disp64);
		const Reg& base = e.getBase();
		const Reg& index = e.getIndex();
		const int baseIdx = base.getIdx();
		const int baseBit = base.getBit();
		const int indexBit = index.getBit();
		enum {
			mod00 = 0, mod01 = 1, mod10 = 2
		};
		int mod = mod10; // disp32
		if (!baseBit || ((baseIdx & 7) != Operand::EBP && disp == 0)) {
			mod = mod00;
		} else {
			if (disp8N == 0) {
				if (inner::IsInDisp8(disp)) {
					mod = mod01;
				}
			} else {
				// disp must be casted to signed
				uint32_t t = static_cast<uint32_t>(static_cast<int>(disp) / disp8N);
				if ((disp % disp8N) == 0 && inner::IsInDisp8(t)) {
					disp = t;
					mod = mod01;
				}
			}
		}
		const int newBaseIdx = baseBit ? (baseIdx & 7) : Operand::EBP;
		/* ModR/M = [2:3:3] = [Mod:reg/code:R/M] */
		bool hasSIB = indexBit || (baseIdx & 7) == Operand::ESP;
#ifdef XBYAK64
		if (!baseBit && !indexBit) hasSIB = true;
#endif
		if (hasSIB) {
			setModRM(mod, reg, Operand::ESP);
			/* SIB = [2:3:3] = [SS:index:base(=rm)] */
			const int idx = indexBit ? (index.getIdx() & 7) : Operand::ESP;
			const int scale = e.getScale();
			const int SS = (scale == 8) ? 3 : (scale == 4) ? 2 : (scale == 2) ? 1 : 0;
			setModRM(SS, idx, newBaseIdx);
		} else {
			setModRM(mod, reg, newBaseIdx);
		}
		if (mod == mod01) {
			db(disp);
		} else if (mod == mod10 || (mod == mod00 && !baseBit)) {
			dd(disp);
		}
	}
	LabelManager labelMgr_;
	bool isInDisp16(uint32_t x) const { return 0xFFFF8000 <= x || x <= 0x7FFF; }
	void opModR(const Reg& reg1, const Reg& reg2, int code0, int code1 = NONE, int code2 = NONE)
	{
		rex(reg2, reg1);
		db(code0 | (reg1.isBit(8) ? 0 : 1)); if (code1 != NONE) db(code1); if (code2 != NONE) db(code2);
		setModRM(3, reg1.getIdx(), reg2.getIdx());
	}
	void opModM(const Address& addr, const Reg& reg, int code0, int code1 = NONE, int code2 = NONE, int immSize = 0)
	{
		if (addr.is64bitDisp()) XBYAK_THROW(ERR_CANT_USE_64BIT_DISP)
		rex(addr, reg);
		db(code0 | (reg.isBit(8) ? 0 : 1)); if (code1 != NONE) db(code1); if (code2 != NONE) db(code2);
		opAddr(addr, reg.getIdx(), immSize);
	}
	void opLoadSeg(const Address& addr, const Reg& reg, int code0, int code1 = NONE)
	{
		if (addr.is64bitDisp()) XBYAK_THROW(ERR_CANT_USE_64BIT_DISP)
		if (reg.isBit(8)) XBYAK_THROW(ERR_BAD_SIZE_OF_REGISTER)
		rex(addr, reg);
		db(code0); if (code1 != NONE) db(code1);
		opAddr(addr, reg.getIdx());
	}
	void opMIB(const Address& addr, const Reg& reg, int code0, int code1)
	{
		if (addr.is64bitDisp()) XBYAK_THROW(ERR_CANT_USE_64BIT_DISP)
		if (addr.getMode() != Address::M_ModRM) XBYAK_THROW(ERR_INVALID_MIB_ADDRESS)
		if (BIT == 64 && addr.is32bit()) db(0x67);
		const RegExp& regExp = addr.getRegExp(false);
		uint8_t rex = regExp.getRex();
		if (rex) db(rex);
		db(code0); db(code1);
		setSIB(regExp, reg.getIdx());
	}
	void makeJmp(uint32_t disp, LabelType type, uint8_t shortCode, uint8_t longCode, uint8_t longPref)
	{
		const int shortJmpSize = 2;
		const int longHeaderSize = longPref ? 2 : 1;
		const int longJmpSize = longHeaderSize + 4;
		if (type != T_NEAR && inner::IsInDisp8(disp - shortJmpSize)) {
			db(shortCode); db(disp - shortJmpSize);
		} else {
			if (type == T_SHORT) XBYAK_THROW(ERR_LABEL_IS_TOO_FAR)
			if (longPref) db(longPref);
			db(longCode); dd(disp - longJmpSize);
		}
	}
	bool isNEAR(LabelType type) const { return type == T_NEAR || (type == T_AUTO && isDefaultJmpNEAR_); }
	template<class T>
	void opJmp(T& label, LabelType type, uint8_t shortCode, uint8_t longCode, uint8_t longPref)
	{
		if (isAutoGrow() && size_ + 16 >= maxSize_) growMemory(); /* avoid splitting code of jmp */
		size_t offset = 0;
		if (labelMgr_.getOffset(&offset, label)) { /* label exists */
			makeJmp(inner::VerifyInInt32(offset - size_), type, shortCode, longCode, longPref);
		} else {
			int jmpSize = 0;
			if (isNEAR(type)) {
				jmpSize = 4;
				if (longPref) db(longPref);
				db(longCode); dd(0);
			} else {
				jmpSize = 1;
				db(shortCode); db(0);
			}
			JmpLabel jmp(size_, jmpSize, inner::LasIs);
			labelMgr_.addUndefinedLabel(label, jmp);
		}
	}
	void opJmpAbs(const void *addr, LabelType type, uint8_t shortCode, uint8_t longCode, uint8_t longPref = 0)
	{
		if (isAutoGrow()) {
			if (!isNEAR(type)) XBYAK_THROW(ERR_ONLY_T_NEAR_IS_SUPPORTED_IN_AUTO_GROW)
			if (size_ + 16 >= maxSize_) growMemory();
			if (longPref) db(longPref);
			db(longCode);
			dd(0);
			save(size_ - 4, size_t(addr) - size_, 4, inner::Labs);
		} else {
			makeJmp(inner::VerifyInInt32(reinterpret_cast<const uint8_t*>(addr) - getCurr()), type, shortCode, longCode, longPref);
		}

	}
	// reg is reg field of ModRM
	// immSize is the size for immediate value
	// disp8N = 0(normal), disp8N = 1(force disp32), disp8N = {2, 4, 8} ; compressed displacement
	void opAddr(const Address &addr, int reg, int immSize = 0, int disp8N = 0, bool permitVisb = false)
	{
		if (!permitVisb && addr.isVsib()) XBYAK_THROW(ERR_BAD_VSIB_ADDRESSING)
		if (addr.getMode() == Address::M_ModRM) {
			setSIB(addr.getRegExp(), reg, disp8N);
		} else if (addr.getMode() == Address::M_rip || addr.getMode() == Address::M_ripAddr) {
			setModRM(0, reg, 5);
			if (addr.getLabel()) { // [rip + Label]
				putL_inner(*addr.getLabel(), true, addr.getDisp() - immSize);
			} else {
				size_t disp = addr.getDisp();
				if (addr.getMode() == Address::M_ripAddr) {
					if (isAutoGrow()) XBYAK_THROW(ERR_INVALID_RIP_IN_AUTO_GROW)
					disp -= (size_t)getCurr() + 4 + immSize;
				}
				dd(inner::VerifyInInt32(disp));
			}
		}
	}
	/* preCode is for SSSE3/SSE4 */
	void opGen(const Operand& reg, const Operand& op, int code, int pref, bool isValid(const Operand&, const Operand&), int imm8 = NONE, int preCode = NONE)
	{
		if (isValid && !isValid(reg, op)) XBYAK_THROW(ERR_BAD_COMBINATION)
		if (pref != NONE) db(pref);
		if (op.isMEM()) {
			opModM(op.getAddress(), reg.getReg(), 0x0F, preCode, code, (imm8 != NONE) ? 1 : 0);
		} else {
			opModR(reg.getReg(), op.getReg(), 0x0F, preCode, code);
		}
		if (imm8 != NONE) db(imm8);
	}
	void opMMX_IMM(const Mmx& mmx, int imm8, int code, int ext)
	{
		if (mmx.isXMM()) db(0x66);
		opModR(Reg32(ext), mmx, 0x0F, code);
		db(imm8);
	}
	void opMMX(const Mmx& mmx, const Operand& op, int code, int pref = 0x66, int imm8 = NONE, int preCode = NONE)
	{
		opGen(mmx, op, code, mmx.isXMM() ? pref : NONE, isXMMorMMX_MEM, imm8, preCode);
	}
	void opMovXMM(const Operand& op1, const Operand& op2, int code, int pref)
	{
		if (pref != NONE) db(pref);
		if (op1.isXMM() && op2.isMEM()) {
			opModM(op2.getAddress(), op1.getReg(), 0x0F, code);
		} else if (op1.isMEM() && op2.isXMM()) {
			opModM(op1.getAddress(), op2.getReg(), 0x0F, code | 1);
		} else {
			XBYAK_THROW(ERR_BAD_COMBINATION)
		}
	}
	void opExt(const Operand& op, const Mmx& mmx, int code, int imm, bool hasMMX2 = false)
	{
		if (hasMMX2 && op.isREG(i32e)) { /* pextrw is special */
			if (mmx.isXMM()) db(0x66);
			opModR(op.getReg(), mmx, 0x0F, 0xC5); db(imm);
		} else {
			opGen(mmx, op, code, 0x66, isXMM_REG32orMEM, imm, 0x3A);
		}
	}
	void opR_ModM(const Operand& op, int bit, int ext, int code0, int code1 = NONE, int code2 = NONE, bool disableRex = false, int immSize = 0)
	{
		int opBit = op.getBit();
		if (disableRex && opBit == 64) opBit = 32;
		if (op.isREG(bit)) {
			opModR(Reg(ext, Operand::REG, opBit), op.getReg().changeBit(opBit), code0, code1, code2);
		} else if (op.isMEM()) {
			opModM(op.getAddress(), Reg(ext, Operand::REG, opBit), code0, code1, code2, immSize);
		} else {
			XBYAK_THROW(ERR_BAD_COMBINATION)
		}
	}
	void opShift(const Operand& op, int imm, int ext)
	{
		verifyMemHasSize(op);
		opR_ModM(op, 0, ext, (0xC0 | ((imm == 1 ? 1 : 0) << 4)), NONE, NONE, false, (imm != 1) ? 1 : 0);
		if (imm != 1) db(imm);
	}
	void opShift(const Operand& op, const Reg8& _cl, int ext)
	{
		if (_cl.getIdx() != Operand::CL) XBYAK_THROW(ERR_BAD_COMBINATION)
		opR_ModM(op, 0, ext, 0xD2);
	}
	void opModRM(const Operand& op1, const Operand& op2, bool condR, bool condM, int code0, int code1 = NONE, int code2 = NONE, int immSize = 0)
	{
		if (condR) {
			opModR(op1.getReg(), op2.getReg(), code0, code1, code2);
		} else if (condM) {
			opModM(op2.getAddress(), op1.getReg(), code0, code1, code2, immSize);
		} else {
			XBYAK_THROW(ERR_BAD_COMBINATION)
		}
	}
	void opShxd(const Operand& op, const Reg& reg, uint8_t imm, int code, const Reg8 *_cl = 0)
	{
		if (_cl && _cl->getIdx() != Operand::CL) XBYAK_THROW(ERR_BAD_COMBINATION)
		opModRM(reg, op, (op.isREG(16 | i32e) && op.getBit() == reg.getBit()), op.isMEM() && (reg.isREG(16 | i32e)), 0x0F, code | (_cl ? 1 : 0), NONE, _cl ? 0 : 1);
		if (!_cl) db(imm);
	}
	// (REG, REG|MEM), (MEM, REG)
	void opRM_RM(const Operand& op1, const Operand& op2, int code)
	{
		if (op1.isREG() && op2.isMEM()) {
			opModM(op2.getAddress(), op1.getReg(), code | 2);
		} else {
			opModRM(op2, op1, op1.isREG() && op1.getKind() == op2.getKind(), op1.isMEM() && op2.isREG(), code);
		}
	}
	// (REG|MEM, IMM)
	void opRM_I(const Operand& op, uint32_t imm, int code, int ext)
	{
		verifyMemHasSize(op);
		uint32_t immBit = inner::IsInDisp8(imm) ? 8 : isInDisp16(imm) ? 16 : 32;
		if (op.isBit(8)) immBit = 8;
		if (op.getBit() < immBit) XBYAK_THROW(ERR_IMM_IS_TOO_BIG)
		if (op.isBit(32|64) && immBit == 16) immBit = 32; /* don't use MEM16 if 32/64bit mode */
		if (op.isREG() && op.getIdx() == 0 && (op.getBit() == immBit || (op.isBit(64) && immBit == 32))) { // rax, eax, ax, al
			rex(op);
			db(code | 4 | (immBit == 8 ? 0 : 1));
		} else {
			int tmp = immBit < (std::min)(op.getBit(), 32U) ? 2 : 0;
			opR_ModM(op, 0, ext, 0x80 | tmp, NONE, NONE, false, immBit / 8);
		}
		db(imm, immBit / 8);
	}
	void opIncDec(const Operand& op, int code, int ext)
	{
		verifyMemHasSize(op);
#ifndef XBYAK64
		if (op.isREG() && !op.isBit(8)) {
			rex(op); db(code | op.getIdx());
			return;
		}
#endif
		code = 0xFE;
		if (op.isREG()) {
			opModR(Reg(ext, Operand::REG, op.getBit()), op.getReg(), code);
		} else {
			opModM(op.getAddress(), Reg(ext, Operand::REG, op.getBit()), code);
		}
	}
	void opPushPop(const Operand& op, int code, int ext, int alt)
	{
		int bit = op.getBit();
		if (bit == 16 || bit == BIT) {
			if (bit == 16) db(0x66);
			if (op.isREG()) {
				if (op.getReg().getIdx() >= 8) db(0x41);
				db(alt | (op.getIdx() & 7));
				return;
			}
			if (op.isMEM()) {
				opModM(op.getAddress(), Reg(ext, Operand::REG, 32), code);
				return;
			}
		}
		XBYAK_THROW(ERR_BAD_COMBINATION)
	}
	void verifyMemHasSize(const Operand& op) const
	{
		if (op.isMEM() && op.getBit() == 0) XBYAK_THROW(ERR_MEM_SIZE_IS_NOT_SPECIFIED)
	}
	/*
		mov(r, imm) = db(imm, mov_imm(r, imm))
	*/
	int mov_imm(const Reg& reg, uint64_t imm)
	{
		int bit = reg.getBit();
		const int idx = reg.getIdx();
		int code = 0xB0 | ((bit == 8 ? 0 : 1) << 3);
		if (bit == 64 && (imm & ~uint64_t(0xffffffffu)) == 0) {
			rex(Reg32(idx));
			bit = 32;
		} else {
			rex(reg);
			if (bit == 64 && inner::IsInInt32(imm)) {
				db(0xC7);
				code = 0xC0;
				bit = 32;
			}
		}
		db(code | (idx & 7));
		return bit / 8;
	}
	template<class T>
	void putL_inner(T& label, bool relative = false, size_t disp = 0)
	{
		const int jmpSize = relative ? 4 : (int)sizeof(size_t);
		if (isAutoGrow() && size_ + 16 >= maxSize_) growMemory();
		size_t offset = 0;
		if (labelMgr_.getOffset(&offset, label)) {
			if (relative) {
				db(inner::VerifyInInt32(offset + disp - size_ - jmpSize), jmpSize);
			} else if (isAutoGrow()) {
				db(uint64_t(0), jmpSize);
				save(size_ - jmpSize, offset, jmpSize, inner::LaddTop);
			} else {
				db(size_t(top_) + offset, jmpSize);
			}
			return;
		}
		db(uint64_t(0), jmpSize);
		JmpLabel jmp(size_, jmpSize, (relative ? inner::LasIs : isAutoGrow() ? inner::LaddTop : inner::Labs), disp);
		labelMgr_.addUndefinedLabel(label, jmp);
	}
	void opMovxx(const Reg& reg, const Operand& op, uint8_t code)
	{
		if (op.isBit(32)) XBYAK_THROW(ERR_BAD_COMBINATION)
		int w = op.isBit(16);
#ifdef XBYAK64
		if (op.isHigh8bit()) XBYAK_THROW(ERR_BAD_COMBINATION)
#endif
		bool cond = reg.isREG() && (reg.getBit() > op.getBit());
		opModRM(reg, op, cond && op.isREG(), cond && op.isMEM(), 0x0F, code | w);
	}
	void opFpuMem(const Address& addr, uint8_t m16, uint8_t m32, uint8_t m64, uint8_t ext, uint8_t m64ext)
	{
		if (addr.is64bitDisp()) XBYAK_THROW(ERR_CANT_USE_64BIT_DISP)
		uint8_t code = addr.isBit(16) ? m16 : addr.isBit(32) ? m32 : addr.isBit(64) ? m64 : 0;
		if (!code) XBYAK_THROW(ERR_BAD_MEM_SIZE)
		if (m64ext && addr.isBit(64)) ext = m64ext;

		rex(addr, st0);
		db(code);
		opAddr(addr, ext);
	}
	// use code1 if reg1 == st0
	// use code2 if reg1 != st0 && reg2 == st0
	void opFpuFpu(const Fpu& reg1, const Fpu& reg2, uint32_t code1, uint32_t code2)
	{
		uint32_t code = reg1.getIdx() == 0 ? code1 : reg2.getIdx() == 0 ? code2 : 0;
		if (!code) XBYAK_THROW(ERR_BAD_ST_COMBINATION)
		db(uint8_t(code >> 8));
		db(uint8_t(code | (reg1.getIdx() | reg2.getIdx())));
	}
	void opFpu(const Fpu& reg, uint8_t code1, uint8_t code2)
	{
		db(code1); db(code2 | reg.getIdx());
	}
	void opVex(const Reg& r, const Operand *p1, const Operand& op2, int type, int code, int imm8 = NONE)
	{
		if (op2.isMEM()) {
			const Address& addr = op2.getAddress();
			const RegExp& regExp = addr.getRegExp();
			const Reg& base = regExp.getBase();
			const Reg& index = regExp.getIndex();
			if (BIT == 64 && addr.is32bit()) db(0x67);
			int disp8N = 0;
			bool x = index.isExtIdx();
			if ((type & (T_MUST_EVEX|T_MEM_EVEX)) || r.hasEvex() || (p1 && p1->hasEvex()) || addr.isBroadcast() || addr.getOpmaskIdx()) {
				int aaa = addr.getOpmaskIdx();
				if (aaa && !(type & T_M_K)) XBYAK_THROW(ERR_INVALID_OPMASK_WITH_MEMORY)
				bool b = false;
				if (addr.isBroadcast()) {
					if (!(type & (T_B32 | T_B64))) XBYAK_THROW(ERR_INVALID_BROADCAST)
					b = true;
				}
				int VL = regExp.isVsib() ? index.getBit() : 0;
				disp8N = evex(r, base, p1, type, code, x, b, aaa, VL, index.isExtIdx2());
			} else {
				vex(r, base, p1, type, code, x);
			}
			opAddr(addr, r.getIdx(), (imm8 != NONE) ? 1 : 0, disp8N, (type & T_VSIB) != 0);
		} else {
			const Reg& base = op2.getReg();
			if ((type & T_MUST_EVEX) || r.hasEvex() || (p1 && p1->hasEvex()) || base.hasEvex()) {
				evex(r, base, p1, type, code);
			} else {
				vex(r, base, p1, type, code);
			}
			setModRM(3, r.getIdx(), base.getIdx());
		}
		if (imm8 != NONE) db(imm8);
	}
	// (r, r, r/m) if isR_R_RM
	// (r, r/m, r)
	void opGpr(const Reg32e& r, const Operand& op1, const Operand& op2, int type, uint8_t code, bool isR_R_RM, int imm8 = NONE)
	{
		const Operand *p1 = &op1;
		const Operand *p2 = &op2;
		if (!isR_R_RM) std::swap(p1, p2);
		const unsigned int bit = r.getBit();
		if (p1->getBit() != bit || (p2->isREG() && p2->getBit() != bit)) XBYAK_THROW(ERR_BAD_COMBINATION)
		type |= (bit == 64) ? T_W1 : T_W0;
		opVex(r, p1, *p2, type, code, imm8);
	}
	void opAVX_X_X_XM(const Xmm& x1, const Operand& op1, const Operand& op2, int type, int code0, int imm8 = NONE)
	{
		const Xmm *x2 = static_cast<const Xmm*>(&op1);
		const Operand *op = &op2;
		if (op2.isNone()) { // (x1, op1) -> (x1, x1, op1)
			x2 = &x1;
			op = &op1;
		}
		// (x1, x2, op)
		if (!((x1.isXMM() && x2->isXMM()) || ((type & T_YMM) && ((x1.isYMM() && x2->isYMM()) || (x1.isZMM() && x2->isZMM()))))) XBYAK_THROW(ERR_BAD_COMBINATION)
		opVex(x1, x2, *op, type, code0, imm8);
	}
	void opAVX_K_X_XM(const Opmask& k, const Xmm& x2, const Operand& op3, int type, int code0, int imm8 = NONE)
	{
		if (!op3.isMEM() && (x2.getKind() != op3.getKind())) XBYAK_THROW(ERR_BAD_COMBINATION)
		opVex(k, &x2, op3, type, code0, imm8);
	}
	// (x, x/m), (y, x/m256), (z, y/m)
	void checkCvt1(const Operand& x, const Operand& op) const
	{
		if (!op.isMEM() && !(x.is(Operand::XMM | Operand::YMM) && op.isXMM()) && !(x.isZMM() && op.isYMM())) XBYAK_THROW(ERR_BAD_COMBINATION)
	}
	// (x, x/m), (x, y/m256), (y, z/m)
	void checkCvt2(const Xmm& x, const Operand& op) const
	{
		if (!(x.isXMM() && op.is(Operand::XMM | Operand::YMM | Operand::MEM)) && !(x.isYMM() && op.is(Operand::ZMM | Operand::MEM))) XBYAK_THROW(ERR_BAD_COMBINATION)
	}
	void opCvt2(const Xmm& x, const Operand& op, int type, int code)
	{
		checkCvt2(x, op);
		Operand::Kind kind = x.isXMM() ? (op.isBit(256) ? Operand::YMM : Operand::XMM) : Operand::ZMM;
		opVex(x.copyAndSetKind(kind), &xm0, op, type, code);
	}
	void opCvt3(const Xmm& x1, const Xmm& x2, const Operand& op, int type, int type64, int type32, uint8_t code)
	{
		if (!(x1.isXMM() && x2.isXMM() && (op.isREG(i32e) || op.isMEM()))) XBYAK_THROW(ERR_BAD_SIZE_OF_REGISTER)
		Xmm x(op.getIdx());
		const Operand *p = op.isREG() ? &x : &op;
		opVex(x1, &x2, *p, type | (op.isBit(64) ? type64 : type32), code);
	}
	const Xmm& cvtIdx0(const Operand& x) const
	{
		return x.isZMM() ? zm0 : x.isYMM() ? ym0 : xm0;
	}
	// support (x, x/m, imm), (y, y/m, imm)
	void opAVX_X_XM_IMM(const Xmm& x, const Operand& op, int type, int code, int imm8 = NONE)
	{
		opAVX_X_X_XM(x, cvtIdx0(x), op, type, code, imm8);
	}
	// QQQ:need to refactor
	void opSp1(const Reg& reg, const Operand& op, uint8_t pref, uint8_t code0, uint8_t code1)
	{
		if (reg.isBit(8)) XBYAK_THROW(ERR_BAD_SIZE_OF_REGISTER)
		bool is16bit = reg.isREG(16) && (op.isREG(16) || op.isMEM());
		if (!is16bit && !(reg.isREG(i32e) && (op.isREG(reg.getBit()) || op.isMEM()))) XBYAK_THROW(ERR_BAD_COMBINATION)
		if (is16bit) db(0x66);
		db(pref); opModRM(reg.changeBit(i32e == 32 ? 32 : reg.getBit()), op, op.isREG(), true, code0, code1);
	}
	void opGather(const Xmm& x1, const Address& addr, const Xmm& x2, int type, uint8_t code, int mode)
	{
		const RegExp& regExp = addr.getRegExp();
		if (!regExp.isVsib(128 | 256)) XBYAK_THROW(ERR_BAD_VSIB_ADDRESSING)
		const int y_vx_y = 0;
		const int y_vy_y = 1;
//		const int x_vy_x = 2;
		const bool isAddrYMM = regExp.getIndex().getBit() == 256;
		if (!x1.isXMM() || isAddrYMM || !x2.isXMM()) {
			bool isOK = false;
			if (mode == y_vx_y) {
				isOK = x1.isYMM() && !isAddrYMM && x2.isYMM();
			} else if (mode == y_vy_y) {
				isOK = x1.isYMM() && isAddrYMM && x2.isYMM();
			} else { // x_vy_x
				isOK = !x1.isYMM() && isAddrYMM && !x2.isYMM();
			}
			if (!isOK) XBYAK_THROW(ERR_BAD_VSIB_ADDRESSING)
		}
		opAVX_X_X_XM(isAddrYMM ? Ymm(x1.getIdx()) : x1, isAddrYMM ? Ymm(x2.getIdx()) : x2, addr, type, code);
	}
	enum {
		xx_yy_zz = 0,
		xx_yx_zy = 1,
		xx_xy_yz = 2
	};
	void checkGather2(const Xmm& x1, const Reg& x2, int mode) const
	{
		if (x1.isXMM() && x2.isXMM()) return;
		switch (mode) {
		case xx_yy_zz: if ((x1.isYMM() && x2.isYMM()) || (x1.isZMM() && x2.isZMM())) return;
			break;
		case xx_yx_zy: if ((x1.isYMM() && x2.isXMM()) || (x1.isZMM() && x2.isYMM())) return;
			break;
		case xx_xy_yz: if ((x1.isXMM() && x2.isYMM()) || (x1.isYMM() && x2.isZMM())) return;
			break;
		}
		XBYAK_THROW(ERR_BAD_VSIB_ADDRESSING)
	}
	void opGather2(const Xmm& x, const Address& addr, int type, uint8_t code, int mode)
	{
		if (x.hasZero()) XBYAK_THROW(ERR_INVALID_ZERO)
		checkGather2(x, addr.getRegExp().getIndex(), mode);
		opVex(x, 0, addr, type, code);
	}
	/*
		xx_xy_yz ; mode = true
		xx_xy_xz ; mode = false
	*/
	void opVmov(const Operand& op, const Xmm& x, int type, uint8_t code, bool mode)
	{
		if (mode) {
			if (!op.isMEM() && !((op.isXMM() && x.isXMM()) || (op.isXMM() && x.isYMM()) || (op.isYMM() && x.isZMM()))) XBYAK_THROW(ERR_BAD_COMBINATION)
		} else {
			if (!op.isMEM() && !op.isXMM()) XBYAK_THROW(ERR_BAD_COMBINATION)
		}
		opVex(x, 0, op, type, code);
	}
	void opGatherFetch(const Address& addr, const Xmm& x, int type, uint8_t code, Operand::Kind kind)
	{
		if (addr.hasZero()) XBYAK_THROW(ERR_INVALID_ZERO)
		if (addr.getRegExp().getIndex().getKind() != kind) XBYAK_THROW(ERR_BAD_VSIB_ADDRESSING)
		opVex(x, 0, addr, type, code);
	}
	void opVnni(const Xmm& x1, const Xmm& x2, const Operand& op, int type, int code0, PreferredEncoding encoding)
	{
		if (encoding == DefaultEncoding) {
			encoding = EvexEncoding;
		}
		if (encoding == EvexEncoding) {
#ifdef XBYAK_DISABLE_AVX512
			XBYAK_THROW(ERR_EVEX_IS_INVALID)
#endif
			type |= T_MUST_EVEX;
		}
		opAVX_X_X_XM(x1, x2, op, type, code0);
	}
	void opInOut(const Reg& a, const Reg& d, uint8_t code)
	{
		if (a.getIdx() == Operand::AL && d.getIdx() == Operand::DX && d.getBit() == 16) {
			switch (a.getBit()) {
			case 8: db(code); return;
			case 16: db(0x66); db(code + 1); return;
			case 32: db(code + 1); return;
			}
		}
		XBYAK_THROW(ERR_BAD_COMBINATION)
	}
	void opInOut(const Reg& a, uint8_t code, uint8_t v)
	{
		if (a.getIdx() == Operand::AL) {
			switch (a.getBit()) {
			case 8: db(code); db(v); return;
			case 16: db(0x66); db(code + 1); db(v); return;
			case 32: db(code + 1); db(v); return;
			}
		}
		XBYAK_THROW(ERR_BAD_COMBINATION)
	}
#ifdef XBYAK64
	void opAMX(const Tmm& t1, const Address& addr, int type, int code0)
	{
		// require both base and index
		const RegExp exp = addr.getRegExp(false);
		if (exp.getBase().getBit() == 0 || exp.getIndex().getBit() == 0) XBYAK_THROW(ERR_NOT_SUPPORTED)
		opVex(t1, &tmm0, addr, type, code0);
	}
#endif
public:
	unsigned int getVersion() const { return VERSION; }
	using CodeArray::db;
	const Mmx mm0, mm1, mm2, mm3, mm4, mm5, mm6, mm7;
	const Xmm xmm0, xmm1, xmm2, xmm3, xmm4, xmm5, xmm6, xmm7;
	const Ymm ymm0, ymm1, ymm2, ymm3, ymm4, ymm5, ymm6, ymm7;
	const Zmm zmm0, zmm1, zmm2, zmm3, zmm4, zmm5, zmm6, zmm7;
	const Xmm &xm0, &xm1, &xm2, &xm3, &xm4, &xm5, &xm6, &xm7;
	const Ymm &ym0, &ym1, &ym2, &ym3, &ym4, &ym5, &ym6, &ym7;
	const Zmm &zm0, &zm1, &zm2, &zm3, &zm4, &zm5, &zm6, &zm7;
	const Reg32 eax, ecx, edx, ebx, esp, ebp, esi, edi;
	const Reg16 ax, cx, dx, bx, sp, bp, si, di;
	const Reg8 al, cl, dl, bl, ah, ch, dh, bh;
	const AddressFrame ptr, byte, word, dword, qword, xword, yword, zword; // xword is same as oword of NASM
	const AddressFrame ptr_b, xword_b, yword_b, zword_b; // broadcast such as {1to2}, {1to4}, {1to8}, {1to16}, {b}
	const Fpu st0, st1, st2, st3, st4, st5, st6, st7;
	const Opmask k0, k1, k2, k3, k4, k5, k6, k7;
	const BoundsReg bnd0, bnd1, bnd2, bnd3;
	const EvexModifierRounding T_sae, T_rn_sae, T_rd_sae, T_ru_sae, T_rz_sae; // {sae}, {rn-sae}, {rd-sae}, {ru-sae}, {rz-sae}
	const EvexModifierZero T_z; // {z}
#ifdef XBYAK64
	const Reg64 rax, rcx, rdx, rbx, rsp, rbp, rsi, rdi, r8, r9, r10, r11, r12, r13, r14, r15;
	const Reg32 r8d, r9d, r10d, r11d, r12d, r13d, r14d, r15d;
	const Reg16 r8w, r9w, r10w, r11w, r12w, r13w, r14w, r15w;
	const Reg8 r8b, r9b, r10b, r11b, r12b, r13b, r14b, r15b;
	const Reg8 spl, bpl, sil, dil;
	const Xmm xmm8, xmm9, xmm10, xmm11, xmm12, xmm13, xmm14, xmm15;
	const Xmm xmm16, xmm17, xmm18, xmm19, xmm20, xmm21, xmm22, xmm23;
	const Xmm xmm24, xmm25, xmm26, xmm27, xmm28, xmm29, xmm30, xmm31;
	const Ymm ymm8, ymm9, ymm10, ymm11, ymm12, ymm13, ymm14, ymm15;
	const Ymm ymm16, ymm17, ymm18, ymm19, ymm20, ymm21, ymm22, ymm23;
	const Ymm ymm24, ymm25, ymm26, ymm27, ymm28, ymm29, ymm30, ymm31;
	const Zmm zmm8, zmm9, zmm10, zmm11, zmm12, zmm13, zmm14, zmm15;
	const Zmm zmm16, zmm17, zmm18, zmm19, zmm20, zmm21, zmm22, zmm23;
	const Zmm zmm24, zmm25, zmm26, zmm27, zmm28, zmm29, zmm30, zmm31;
	const Tmm tmm0, tmm1, tmm2, tmm3, tmm4, tmm5, tmm6, tmm7;
	const Xmm &xm8, &xm9, &xm10, &xm11, &xm12, &xm13, &xm14, &xm15; // for my convenience
	const Xmm &xm16, &xm17, &xm18, &xm19, &xm20, &xm21, &xm22, &xm23;
	const Xmm &xm24, &xm25, &xm26, &xm27, &xm28, &xm29, &xm30, &xm31;
	const Ymm &ym8, &ym9, &ym10, &ym11, &ym12, &ym13, &ym14, &ym15;
	const Ymm &ym16, &ym17, &ym18, &ym19, &ym20, &ym21, &ym22, &ym23;
	const Ymm &ym24, &ym25, &ym26, &ym27, &ym28, &ym29, &ym30, &ym31;
	const Zmm &zm8, &zm9, &zm10, &zm11, &zm12, &zm13, &zm14, &zm15;
	const Zmm &zm16, &zm17, &zm18, &zm19, &zm20, &zm21, &zm22, &zm23;
	const Zmm &zm24, &zm25, &zm26, &zm27, &zm28, &zm29, &zm30, &zm31;
	const RegRip rip;
#endif
#ifndef XBYAK_DISABLE_SEGMENT
	const Segment es, cs, ss, ds, fs, gs;
#endif
private:
	bool isDefaultJmpNEAR_;
public:
	void L(const std::string& label) { labelMgr_.defineSlabel(label); }
	void L(Label& label) { labelMgr_.defineClabel(label); }
	Label L() { Label label; L(label); return label; }
	void inLocalLabel() { labelMgr_.enterLocal(); }
	void outLocalLabel() { labelMgr_.leaveLocal(); }
	/*
		assign src to dst
		require
		dst : does not used by L()
		src : used by L()
	*/
	void assignL(Label& dst, const Label& src) { labelMgr_.assign(dst, src); }
	/*
		put address of label to buffer
		@note the put size is 4(32-bit), 8(64-bit)
	*/
	void putL(std::string label) { putL_inner(label); }
	void putL(const Label& label) { putL_inner(label); }

	// set default type of `jmp` of undefined label to T_NEAR
	void setDefaultJmpNEAR(bool isNear) { isDefaultJmpNEAR_ = isNear; }
	void jmp(const Operand& op) { opR_ModM(op, BIT, 4, 0xFF, NONE, NONE, true); }
	void jmp(std::string label, LabelType type = T_AUTO) { opJmp(label, type, 0xEB, 0xE9, 0); }
	void jmp(const char *label, LabelType type = T_AUTO) { jmp(std::string(label), type); }
	void jmp(const Label& label, LabelType type = T_AUTO) { opJmp(label, type, 0xEB, 0xE9, 0); }
	void jmp(const void *addr, LabelType type = T_AUTO) { opJmpAbs(addr, type, 0xEB, 0xE9); }

	void call(const Operand& op) { opR_ModM(op, 16 | i32e, 2, 0xFF, NONE, NONE, true); }
	// call(string label), not const std::string&
	void call(std::string label) { opJmp(label, T_NEAR, 0, 0xE8, 0); }
	void call(const char *label) { call(std::string(label)); }
	void call(const Label& label) { opJmp(label, T_NEAR, 0, 0xE8, 0); }
	// call(function pointer)
#ifdef XBYAK_VARIADIC_TEMPLATE
	template<class Ret, class... Params>
	void call(Ret(*func)(Params...)) { call(reinterpret_cast<const void*>(func)); }
#endif
	void call(const void *addr) { opJmpAbs(addr, T_NEAR, 0, 0xE8); }

	void test(const Operand& op, const Reg& reg)
	{
		opModRM(reg, op, op.isREG() && (op.getKind() == reg.getKind()), op.isMEM(), 0x84);
	}
	void test(const Operand& op, uint32_t imm)
	{
		verifyMemHasSize(op);
        int immSize = (std::min)(op.getBit() / 8, 4U);
		if (op.isREG() && op.getIdx() == 0) { // al, ax, eax
			rex(op);
			db(0xA8 | (op.isBit(8) ? 0 : 1));
		} else {
			opR_ModM(op, 0, 0, 0xF6, NONE, NONE, false, immSize);
		}
		db(imm, immSize);
	}
	void imul(const Reg& reg, const Operand& op)
	{
		opModRM(reg, op, op.isREG() && (reg.getKind() == op.getKind()), op.isMEM(), 0x0F, 0xAF);
	}
	void imul(const Reg& reg, const Operand& op, int imm)
	{
		int s = inner::IsInDisp8(imm) ? 1 : 0;
        int immSize = s ? 1 : reg.isREG(16) ? 2 : 4;
		opModRM(reg, op, op.isREG() && (reg.getKind() == op.getKind()), op.isMEM(), 0x69 | (s << 1), NONE, NONE, immSize);
		db(imm, immSize);
	}
	void push(const Operand& op) { opPushPop(op, 0xFF, 6, 0x50); }
	void pop(const Operand& op) { opPushPop(op, 0x8F, 0, 0x58); }
	void push(const AddressFrame& af, uint32_t imm)
	{
		if (af.bit_ == 8) {
			db(0x6A); db(imm);
		} else if (af.bit_ == 16) {
			db(0x66); db(0x68); dw(imm);
		} else {
			db(0x68); dd(imm);
		}
	}
	/* use "push(word, 4)" if you want "push word 4" */
	void push(uint32_t imm)
	{
		if (inner::IsInDisp8(imm)) {
			push(byte, imm);
		} else {
			push(dword, imm);
		}
	}
	void mov(const Operand& reg1, const Operand& reg2)
	{
		const Reg *reg = 0;
		const Address *addr = 0;
		uint8_t code = 0;
		if (reg1.isREG() && reg1.getIdx() == 0 && reg2.isMEM()) { // mov eax|ax|al, [disp]
			reg = &reg1.getReg();
			addr= &reg2.getAddress();
			code = 0xA0;
		} else
		if (reg1.isMEM() && reg2.isREG() && reg2.getIdx() == 0) { // mov [disp], eax|ax|al
			reg = &reg2.getReg();
			addr= &reg1.getAddress();
			code = 0xA2;
		}
#ifdef XBYAK64
		if (addr && addr->is64bitDisp()) {
			if (code) {
				rex(*reg);
				db(reg1.isREG(8) ? 0xA0 : reg1.isREG() ? 0xA1 : reg2.isREG(8) ? 0xA2 : 0xA3);
				db(addr->getDisp(), 8);
			} else {
				XBYAK_THROW(ERR_BAD_COMBINATION)
			}
		} else
#else
		if (code && addr->isOnlyDisp()) {
			rex(*reg, *addr);
			db(code | (reg->isBit(8) ? 0 : 1));
			dd(static_cast<uint32_t>(addr->getDisp()));
		} else
#endif
		{
			opRM_RM(reg1, reg2, 0x88);
		}
	}
	void mov(const Operand& op, uint64_t imm)
	{
		if (op.isREG()) {
			const int size = mov_imm(op.getReg(), imm);
			db(imm, size);
		} else if (op.isMEM()) {
			verifyMemHasSize(op);
			int immSize = op.getBit() / 8;
			if (immSize <= 4) {
				int64_t s = int64_t(imm) >> (immSize * 8);
				if (s != 0 && s != -1) XBYAK_THROW(ERR_IMM_IS_TOO_BIG)
			} else {
				if (!inner::IsInInt32(imm)) XBYAK_THROW(ERR_IMM_IS_TOO_BIG)
				immSize = 4;
			}
			opModM(op.getAddress(), Reg(0, Operand::REG, op.getBit()), 0xC6, NONE, NONE, immSize);
			db(static_cast<uint32_t>(imm), immSize);
		} else {
			XBYAK_THROW(ERR_BAD_COMBINATION)
		}
	}

	// The template is used to avoid ambiguity when the 2nd argument is 0.
	// When the 2nd argument is 0 the call goes to
	// `void mov(const Operand& op, uint64_t imm)`.
	template <typename T1, typename T2>
	void mov(const T1&, const T2 *) { T1::unexpected; }
	void mov(const NativeReg& reg, const Label& label)
	{
		mov_imm(reg, dummyAddr);
		putL(label);
	}
	void xchg(const Operand& op1, const Operand& op2)
	{
		const Operand *p1 = &op1, *p2 = &op2;
		if (p1->isMEM() || (p2->isREG(16 | i32e) && p2->getIdx() == 0)) {
			p1 = &op2; p2 = &op1;
		}
		if (p1->isMEM()) XBYAK_THROW(ERR_BAD_COMBINATION)
		if (p2->isREG() && (p1->isREG(16 | i32e) && p1->getIdx() == 0)
#ifdef XBYAK64
			&& (p2->getIdx() != 0 || !p1->isREG(32))
#endif
		) {
			rex(*p2, *p1); db(0x90 | (p2->getIdx() & 7));
			return;
		}
		opModRM(*p1, *p2, (p1->isREG() && p2->isREG() && (p1->getBit() == p2->getBit())), p2->isMEM(), 0x86 | (p1->isBit(8) ? 0 : 1));
	}

#ifndef XBYAK_DISABLE_SEGMENT
	void push(const Segment& seg)
	{
		switch (seg.getIdx()) {
		case Segment::es: db(0x06); break;
		case Segment::cs: db(0x0E); break;
		case Segment::ss: db(0x16); break;
		case Segment::ds: db(0x1E); break;
		case Segment::fs: db(0x0F); db(0xA0); break;
		case Segment::gs: db(0x0F); db(0xA8); break;
		default:
			assert(0);
		}
	}
	void pop(const Segment& seg)
	{
		switch (seg.getIdx()) {
		case Segment::es: db(0x07); break;
		case Segment::cs: XBYAK_THROW(ERR_BAD_COMBINATION)
		case Segment::ss: db(0x17); break;
		case Segment::ds: db(0x1F); break;
		case Segment::fs: db(0x0F); db(0xA1); break;
		case Segment::gs: db(0x0F); db(0xA9); break;
		default:
			assert(0);
		}
	}
	void putSeg(const Segment& seg)
	{
		switch (seg.getIdx()) {
		case Segment::es: db(0x2E); break;
		case Segment::cs: db(0x36); break;
		case Segment::ss: db(0x3E); break;
		case Segment::ds: db(0x26); break;
		case Segment::fs: db(0x64); break;
		case Segment::gs: db(0x65); break;
		default:
			assert(0);
		}
	}
	void mov(const Operand& op, const Segment& seg)
	{
		opModRM(Reg8(seg.getIdx()), op, op.isREG(16|i32e), op.isMEM(), 0x8C);
	}
	void mov(const Segment& seg, const Operand& op)
	{
		opModRM(Reg8(seg.getIdx()), op.isREG(16|i32e) ? static_cast<const Operand&>(op.getReg().cvt32()) : op, op.isREG(16|i32e), op.isMEM(), 0x8E);
	}
#endif

	enum { NONE = 256 };
	// constructor
	CodeGenerator(size_t maxSize = DEFAULT_MAX_CODE_SIZE, void *userPtr = 0, Allocator *allocator = 0)
		: CodeArray(maxSize, userPtr, allocator)
		, mm0(0), mm1(1), mm2(2), mm3(3), mm4(4), mm5(5), mm6(6), mm7(7)
		, xmm0(0), xmm1(1), xmm2(2), xmm3(3), xmm4(4), xmm5(5), xmm6(6), xmm7(7)
		, ymm0(0), ymm1(1), ymm2(2), ymm3(3), ymm4(4), ymm5(5), ymm6(6), ymm7(7)
		, zmm0(0), zmm1(1), zmm2(2), zmm3(3), zmm4(4), zmm5(5), zmm6(6), zmm7(7)
		// for my convenience
		, xm0(xmm0), xm1(xmm1), xm2(xmm2), xm3(xmm3), xm4(xmm4), xm5(xmm5), xm6(xmm6), xm7(xmm7)
		, ym0(ymm0), ym1(ymm1), ym2(ymm2), ym3(ymm3), ym4(ymm4), ym5(ymm5), ym6(ymm6), ym7(ymm7)
		, zm0(zmm0), zm1(zmm1), zm2(zmm2), zm3(zmm3), zm4(zmm4), zm5(zmm5), zm6(zmm6), zm7(zmm7)

		, eax(Operand::EAX), ecx(Operand::ECX), edx(Operand::EDX), ebx(Operand::EBX), esp(Operand::ESP), ebp(Operand::EBP), esi(Operand::ESI), edi(Operand::EDI)
		, ax(Operand::AX), cx(Operand::CX), dx(Operand::DX), bx(Operand::BX), sp(Operand::SP), bp(Operand::BP), si(Operand::SI), di(Operand::DI)
		, al(Operand::AL), cl(Operand::CL), dl(Operand::DL), bl(Operand::BL), ah(Operand::AH), ch(Operand::CH), dh(Operand::DH), bh(Operand::BH)
		, ptr(0), byte(8), word(16), dword(32), qword(64), xword(128), yword(256), zword(512)
		, ptr_b(0, true), xword_b(128, true), yword_b(256, true), zword_b(512, true)
		, st0(0), st1(1), st2(2), st3(3), st4(4), st5(5), st6(6), st7(7)
		, k0(0), k1(1), k2(2), k3(3), k4(4), k5(5), k6(6), k7(7)
		, bnd0(0), bnd1(1), bnd2(2), bnd3(3)
		, T_sae(EvexModifierRounding::T_SAE), T_rn_sae(EvexModifierRounding::T_RN_SAE), T_rd_sae(EvexModifierRounding::T_RD_SAE), T_ru_sae(EvexModifierRounding::T_RU_SAE), T_rz_sae(EvexModifierRounding::T_RZ_SAE)
		, T_z()
#ifdef XBYAK64
		, rax(Operand::RAX), rcx(Operand::RCX), rdx(Operand::RDX), rbx(Operand::RBX), rsp(Operand::RSP), rbp(Operand::RBP), rsi(Operand::RSI), rdi(Operand::RDI), r8(Operand::R8), r9(Operand::R9), r10(Operand::R10), r11(Operand::R11), r12(Operand::R12), r13(Operand::R13), r14(Operand::R14), r15(Operand::R15)
		, r8d(8), r9d(9), r10d(10), r11d(11), r12d(12), r13d(13), r14d(14), r15d(15)
		, r8w(8), r9w(9), r10w(10), r11w(11), r12w(12), r13w(13), r14w(14), r15w(15)
		, r8b(8), r9b(9), r10b(10), r11b(11), r12b(12), r13b(13), r14b(14), r15b(15)
		, spl(Operand::SPL, true), bpl(Operand::BPL, true), sil(Operand::SIL, true), dil(Operand::DIL, true)
		, xmm8(8), xmm9(9), xmm10(10), xmm11(11), xmm12(12), xmm13(13), xmm14(14), xmm15(15)
		, xmm16(16), xmm17(17), xmm18(18), xmm19(19), xmm20(20), xmm21(21), xmm22(22), xmm23(23)
		, xmm24(24), xmm25(25), xmm26(26), xmm27(27), xmm28(28), xmm29(29), xmm30(30), xmm31(31)
		, ymm8(8), ymm9(9), ymm10(10), ymm11(11), ymm12(12), ymm13(13), ymm14(14), ymm15(15)
		, ymm16(16), ymm17(17), ymm18(18), ymm19(19), ymm20(20), ymm21(21), ymm22(22), ymm23(23)
		, ymm24(24), ymm25(25), ymm26(26), ymm27(27), ymm28(28), ymm29(29), ymm30(30), ymm31(31)
		, zmm8(8), zmm9(9), zmm10(10), zmm11(11), zmm12(12), zmm13(13), zmm14(14), zmm15(15)
		, zmm16(16), zmm17(17), zmm18(18), zmm19(19), zmm20(20), zmm21(21), zmm22(22), zmm23(23)
		, zmm24(24), zmm25(25), zmm26(26), zmm27(27), zmm28(28), zmm29(29), zmm30(30), zmm31(31)
		, tmm0(0), tmm1(1), tmm2(2), tmm3(3), tmm4(4), tmm5(5), tmm6(6), tmm7(7)
		// for my convenience
		, xm8(xmm8), xm9(xmm9), xm10(xmm10), xm11(xmm11), xm12(xmm12), xm13(xmm13), xm14(xmm14), xm15(xmm15)
		, xm16(xmm16), xm17(xmm17), xm18(xmm18), xm19(xmm19), xm20(xmm20), xm21(xmm21), xm22(xmm22), xm23(xmm23)
		, xm24(xmm24), xm25(xmm25), xm26(xmm26), xm27(xmm27), xm28(xmm28), xm29(xmm29), xm30(xmm30), xm31(xmm31)
		, ym8(ymm8), ym9(ymm9), ym10(ymm10), ym11(ymm11), ym12(ymm12), ym13(ymm13), ym14(ymm14), ym15(ymm15)
		, ym16(ymm16), ym17(ymm17), ym18(ymm18), ym19(ymm19), ym20(ymm20), ym21(ymm21), ym22(ymm22), ym23(ymm23)
		, ym24(ymm24), ym25(ymm25), ym26(ymm26), ym27(ymm27), ym28(ymm28), ym29(ymm29), ym30(ymm30), ym31(ymm31)
		, zm8(zmm8), zm9(zmm9), zm10(zmm10), zm11(zmm11), zm12(zmm12), zm13(zmm13), zm14(zmm14), zm15(zmm15)
		, zm16(zmm16), zm17(zmm17), zm18(zmm18), zm19(zmm19), zm20(zmm20), zm21(zmm21), zm22(zmm22), zm23(zmm23)
		, zm24(zmm24), zm25(zmm25), zm26(zmm26), zm27(zmm27), zm28(zmm28), zm29(zmm29), zm30(zmm30), zm31(zmm31)
		, rip()
#endif
#ifndef XBYAK_DISABLE_SEGMENT
		, es(Segment::es), cs(Segment::cs), ss(Segment::ss), ds(Segment::ds), fs(Segment::fs), gs(Segment::gs)
#endif
		, isDefaultJmpNEAR_(false)
	{
		labelMgr_.set(this);
	}
	void reset()
	{
		resetSize();
		labelMgr_.reset();
		labelMgr_.set(this);
	}
	bool hasUndefinedLabel() const { return labelMgr_.hasUndefSlabel() || labelMgr_.hasUndefClabel(); }
	/*
		MUST call ready() to complete generating code if you use AutoGrow mode.
		It is not necessary for the other mode if hasUndefinedLabel() is true.
	*/
	void ready(ProtectMode mode = PROTECT_RWE)
	{
		if (hasUndefinedLabel()) XBYAK_THROW(ERR_LABEL_IS_NOT_FOUND)
		if (isAutoGrow()) {
			calcJmpAddress();
			if (useProtect()) setProtectMode(mode);
		}
	}
	// set read/exec
	void readyRE() { return ready(PROTECT_RE); }
#ifdef XBYAK_TEST
	void dump(bool doClear = true)
	{
		CodeArray::dump();
		if (doClear) size_ = 0;
	}
#endif

#ifdef XBYAK_UNDEF_JNL
	#undef jnl
#endif

	/*
		use single byte nop if useMultiByteNop = false
	*/
	void nop(size_t size = 1, bool useMultiByteNop = true)
	{
		if (!useMultiByteNop) {
			for (size_t i = 0; i < size; i++) {
				db(0x90);
			}
			return;
		}
		/*
			Intel Architectures Software Developer's Manual Volume 2
			recommended multi-byte sequence of NOP instruction
			AMD and Intel seem to agree on the same sequences for up to 9 bytes:
			https://support.amd.com/TechDocs/55723_SOG_Fam_17h_Processors_3.00.pdf
		*/
		static const uint8_t nopTbl[9][9] = {
			{0x90},
			{0x66, 0x90},
			{0x0F, 0x1F, 0x00},
			{0x0F, 0x1F, 0x40, 0x00},
			{0x0F, 0x1F, 0x44, 0x00, 0x00},
			{0x66, 0x0F, 0x1F, 0x44, 0x00, 0x00},
			{0x0F, 0x1F, 0x80, 0x00, 0x00, 0x00, 0x00},
			{0x0F, 0x1F, 0x84, 0x00, 0x00, 0x00, 0x00, 0x00},
			{0x66, 0x0F, 0x1F, 0x84, 0x00, 0x00, 0x00, 0x00, 0x00},
		};
		const size_t n = sizeof(nopTbl) / sizeof(nopTbl[0]);
		while (size > 0) {
			size_t len = (std::min)(n, size);
			const uint8_t *seq = nopTbl[len - 1];
			db(seq, len);
			size -= len;
		}
	}

#ifndef XBYAK_DONT_READ_LIST
#include "xbyak_mnemonic.h"
	/*
		use single byte nop if useMultiByteNop = false
	*/
	void align(size_t x = 16, bool useMultiByteNop = true)
	{
		if (x == 1) return;
		if (x < 1 || (x & (x - 1))) XBYAK_THROW(ERR_BAD_ALIGN)
		if (isAutoGrow() && x > inner::ALIGN_PAGE_SIZE) fprintf(stderr, "warning:autoGrow mode does not support %d align\n", (int)x);
		size_t remain = size_t(getCurr()) % x;
		if (remain) {
			nop(x - remain, useMultiByteNop);
		}
	}
#endif
};

template <>
inline void CodeGenerator::mov(const NativeReg& reg, const char *label) // can't use std::string
{
	assert(label);
	mov_imm(reg, dummyAddr);
	putL(label);
}

namespace util {
static const XBYAK_CONSTEXPR Mmx mm0(0), mm1(1), mm2(2), mm3(3), mm4(4), mm5(5), mm6(6), mm7(7);
static const XBYAK_CONSTEXPR Xmm xmm0(0), xmm1(1), xmm2(2), xmm3(3), xmm4(4), xmm5(5), xmm6(6), xmm7(7);
static const XBYAK_CONSTEXPR Ymm ymm0(0), ymm1(1), ymm2(2), ymm3(3), ymm4(4), ymm5(5), ymm6(6), ymm7(7);
static const XBYAK_CONSTEXPR Zmm zmm0(0), zmm1(1), zmm2(2), zmm3(3), zmm4(4), zmm5(5), zmm6(6), zmm7(7);
static const XBYAK_CONSTEXPR Reg32 eax(Operand::EAX), ecx(Operand::ECX), edx(Operand::EDX), ebx(Operand::EBX), esp(Operand::ESP), ebp(Operand::EBP), esi(Operand::ESI), edi(Operand::EDI);
static const XBYAK_CONSTEXPR Reg16 ax(Operand::AX), cx(Operand::CX), dx(Operand::DX), bx(Operand::BX), sp(Operand::SP), bp(Operand::BP), si(Operand::SI), di(Operand::DI);
static const XBYAK_CONSTEXPR Reg8 al(Operand::AL), cl(Operand::CL), dl(Operand::DL), bl(Operand::BL), ah(Operand::AH), ch(Operand::CH), dh(Operand::DH), bh(Operand::BH);
static const XBYAK_CONSTEXPR AddressFrame ptr(0), byte(8), word(16), dword(32), qword(64), xword(128), yword(256), zword(512);
static const XBYAK_CONSTEXPR AddressFrame ptr_b(0, true), xword_b(128, true), yword_b(256, true), zword_b(512, true);
static const XBYAK_CONSTEXPR Fpu st0(0), st1(1), st2(2), st3(3), st4(4), st5(5), st6(6), st7(7);
static const XBYAK_CONSTEXPR Opmask k0(0), k1(1), k2(2), k3(3), k4(4), k5(5), k6(6), k7(7);
static const XBYAK_CONSTEXPR BoundsReg bnd0(0), bnd1(1), bnd2(2), bnd3(3);
static const XBYAK_CONSTEXPR EvexModifierRounding T_sae(EvexModifierRounding::T_SAE), T_rn_sae(EvexModifierRounding::T_RN_SAE), T_rd_sae(EvexModifierRounding::T_RD_SAE), T_ru_sae(EvexModifierRounding::T_RU_SAE), T_rz_sae(EvexModifierRounding::T_RZ_SAE);
static const XBYAK_CONSTEXPR EvexModifierZero T_z;
#ifdef XBYAK64
static const XBYAK_CONSTEXPR Reg64 rax(Operand::RAX), rcx(Operand::RCX), rdx(Operand::RDX), rbx(Operand::RBX), rsp(Operand::RSP), rbp(Operand::RBP), rsi(Operand::RSI), rdi(Operand::RDI), r8(Operand::R8), r9(Operand::R9), r10(Operand::R10), r11(Operand::R11), r12(Operand::R12), r13(Operand::R13), r14(Operand::R14), r15(Operand::R15);
static const XBYAK_CONSTEXPR Reg32 r8d(8), r9d(9), r10d(10), r11d(11), r12d(12), r13d(13), r14d(14), r15d(15);
static const XBYAK_CONSTEXPR Reg16 r8w(8), r9w(9), r10w(10), r11w(11), r12w(12), r13w(13), r14w(14), r15w(15);
static const XBYAK_CONSTEXPR Reg8 r8b(8), r9b(9), r10b(10), r11b(11), r12b(12), r13b(13), r14b(14), r15b(15), spl(Operand::SPL, true), bpl(Operand::BPL, true), sil(Operand::SIL, true), dil(Operand::DIL, true);
static const XBYAK_CONSTEXPR Xmm xmm8(8), xmm9(9), xmm10(10), xmm11(11), xmm12(12), xmm13(13), xmm14(14), xmm15(15);
static const XBYAK_CONSTEXPR Xmm xmm16(16), xmm17(17), xmm18(18), xmm19(19), xmm20(20), xmm21(21), xmm22(22), xmm23(23);
static const XBYAK_CONSTEXPR Xmm xmm24(24), xmm25(25), xmm26(26), xmm27(27), xmm28(28), xmm29(29), xmm30(30), xmm31(31);
static const XBYAK_CONSTEXPR Ymm ymm8(8), ymm9(9), ymm10(10), ymm11(11), ymm12(12), ymm13(13), ymm14(14), ymm15(15);
static const XBYAK_CONSTEXPR Ymm ymm16(16), ymm17(17), ymm18(18), ymm19(19), ymm20(20), ymm21(21), ymm22(22), ymm23(23);
static const XBYAK_CONSTEXPR Ymm ymm24(24), ymm25(25), ymm26(26), ymm27(27), ymm28(28), ymm29(29), ymm30(30), ymm31(31);
static const XBYAK_CONSTEXPR Zmm zmm8(8), zmm9(9), zmm10(10), zmm11(11), zmm12(12), zmm13(13), zmm14(14), zmm15(15);
static const XBYAK_CONSTEXPR Zmm zmm16(16), zmm17(17), zmm18(18), zmm19(19), zmm20(20), zmm21(21), zmm22(22), zmm23(23);
static const XBYAK_CONSTEXPR Zmm zmm24(24), zmm25(25), zmm26(26), zmm27(27), zmm28(28), zmm29(29), zmm30(30), zmm31(31);
static const XBYAK_CONSTEXPR Zmm tmm0(0), tmm1(1), tmm2(2), tmm3(3), tmm4(4), tmm5(5), tmm6(6), tmm7(7);
static const XBYAK_CONSTEXPR RegRip rip;
#endif
#ifndef XBYAK_DISABLE_SEGMENT
static const XBYAK_CONSTEXPR Segment es(Segment::es), cs(Segment::cs), ss(Segment::ss), ds(Segment::ds), fs(Segment::fs), gs(Segment::gs);
#endif
} // util

#ifdef _MSC_VER
	#pragma warning(pop)
#endif

} // end of namespace

#endif // XBYAK_XBYAK_H_<|MERGE_RESOLUTION|>--- conflicted
+++ resolved
@@ -153,15 +153,9 @@
 	#endif
 #endif
 
-<<<<<<< HEAD
-#if (__cplusplus >= 201103) || (_MSC_VER >= 1800)
-    #undef XBYAK_TLS
-    #define XBYAK_TLS thread_local
-=======
 #if (__cplusplus >= 201103) || (defined(_MSC_VER) && _MSC_VER >= 1800)
 	#undef XBYAK_TLS
 	#define XBYAK_TLS thread_local
->>>>>>> 838b4b62
 	#define XBYAK_VARIADIC_TEMPLATE
 	#define XBYAK_NOEXCEPT noexcept
 #else
