--- conflicted
+++ resolved
@@ -115,11 +115,7 @@
     // While this is only required by the backward pass, the quirk above
     // is applied to the forward pass as well to keep things simpler.
 
-<<<<<<< HEAD
-    using reg64_t = const Xbyak::Reg64;
-=======
     using reg64_t = const Reg64;
->>>>>>> 56ef626d
     reg64_t reg_param = rdi; // Always mimic the Unix ABI
     reg64_t reg_input = r8;
     reg64_t aux_reg_input = r9;
