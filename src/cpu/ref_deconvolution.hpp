/*******************************************************************************
* Copyright 2018-2020 Intel Corporation
*
* Licensed under the Apache License, Version 2.0 (the "License");
* you may not use this file except in compliance with the License.
* You may obtain a copy of the License at
*
*     http://www.apache.org/licenses/LICENSE-2.0
*
* Unless required by applicable law or agreed to in writing, software
* distributed under the License is distributed on an "AS IS" BASIS,
* WITHOUT WARRANTIES OR CONDITIONS OF ANY KIND, either express or implied.
* See the License for the specific language governing permissions and
* limitations under the License.
*******************************************************************************/

#ifndef CPU_REF_DECONVOLUTION_HPP
#define CPU_REF_DECONVOLUTION_HPP

#include <assert.h>
#include <string.h>

#include "common/c_types_map.hpp"
#include "common/primitive.hpp"
#include "common/primitive_iterator.hpp"
#include "common/stream.hpp"
#include "common/type_helpers.hpp"
#include "common/utils.hpp"

#include "cpu/primitive_attr_postops.hpp"

#include "cpu/cpu_convolution_pd.hpp"
#include "cpu/cpu_deconvolution_pd.hpp"

namespace dnnl {
namespace impl {
namespace cpu {

static status_t weights_axes_permutation(
        memory_desc_t *o_md, const memory_desc_t *i_md, bool with_groups) {
    int perm[DNNL_MAX_NDIMS] {}; // deconv to conv weight permutation
    for (int d = 0; d < DNNL_MAX_NDIMS; ++d)
        perm[d] = d;
    nstl::swap(perm[0 + with_groups], perm[1 + with_groups]);

    return dnnl_memory_desc_permute_axes(o_md, i_md, perm);
}

static status_t conv_descr_create(const deconvolution_desc_t *dd,
        convolution_desc_t *cd, data_type_t src_dt = data_type::undef) {
    using namespace prop_kind;
    alg_kind_t alg_kind = dd->alg_kind == alg_kind::deconvolution_direct
            ? alg_kind::convolution_direct
            : alg_kind::convolution_winograd;

    const memory_desc_t *src_md, *dst_md, *d_weights_d;
    memory_desc_t src_md_patched;
    prop_kind_t prop_kind;

    if (utils::one_of(dd->prop_kind, forward_training, forward_inference)) {
        prop_kind = backward_data;
        assert(src_dt != data_type::undef);
        memory_desc_init_by_md_and_dt(src_md_patched, dd->dst_desc, src_dt);
        src_md = &src_md_patched;
        dst_md = &dd->src_desc;
        d_weights_d = &dd->weights_desc;
    } else if (dd->prop_kind == backward_data) {
        assert(src_dt == data_type::undef);
        prop_kind = forward_training;
        src_md = &dd->diff_dst_desc;
        dst_md = &dd->diff_src_desc;
        d_weights_d = &dd->weights_desc;
    } else {
        assert(src_dt == data_type::undef);
        prop_kind = dd->prop_kind;
        src_md = &dd->diff_dst_desc;
        dst_md = &dd->src_desc;
        d_weights_d = &dd->diff_weights_desc;
    }

    /* create weights desc for convolution */
    memory_desc_t c_weights_d;
    const bool with_groups = d_weights_d->ndims == src_md->ndims + 1;
    CHECK(weights_axes_permutation(&c_weights_d, d_weights_d, with_groups));

    return conv_desc_init(cd, prop_kind, alg_kind, src_md, &c_weights_d,
            prop_kind != backward_weights ? &dd->bias_desc : nullptr, dst_md,
            dd->strides, dd->dilates, dd->padding[0], dd->padding[1]);
}

struct ref_deconvolution_fwd_t : public primitive_t {
    struct pd_t : public cpu_deconvolution_fwd_pd_t {
        pd_t(const deconvolution_desc_t *adesc, const primitive_attr_t *attr,
                const deconvolution_fwd_pd_t *hint_fwd_pd)
            : cpu_deconvolution_fwd_pd_t(adesc, attr, hint_fwd_pd) {}

        pd_t(const pd_t &other)
            : cpu_deconvolution_fwd_pd_t(other)
            , conv_pd_(other.conv_pd_->clone())
            , conv_supports_bias_(other.conv_supports_bias_)
            , dst_tag_(other.dst_tag_) {}

        ~pd_t() = default;

        DECLARE_COMMON_PD_T(conv_pd_->name(), ref_deconvolution_fwd_t);

        status_t init_convolution(engine_t *engine) {
            using namespace format_tag;
            using namespace data_type;

            // Create empty attributes for bwd_d conv to pick up the fastest
            // impl available and apply post-ops and/or bias update later in
            // this impl via simple loop.
            primitive_attr_t conv_attr;
            conv_attr.set_scratchpad_mode(scratchpad_mode::user);

            convolution_desc_t cd;
            // When no attributes were requested, try to find a bwd_d conv impl
            // which supports bias update in-place, if requested, in requested
            // dst_dt. If appropriate conv impl was not found, enforce f32
            // diff_src for conv for correct result. If attributes are
            // requested, enforce conv impl to return f32 output no matter what.
            if (attr()->has_default_values()) {
                CHECK(conv_descr_create(desc(), &cd, dst_md()->data_type));
                dnnl_primitive_desc_iterator it(
                        engine, (op_desc_t *)&cd, &conv_attr, nullptr);
                if (!it.is_initialized()) return status::out_of_memory;

                while (++it != it.end()) {
                    conv_pd_.reset(it.fetch_once());
                    if (with_bias()) {
                        conv_supports_bias_ = utils::downcast<
                                cpu_convolution_bwd_data_pd_t *>(conv_pd_.get())
                                                      ->support_bias();
                        if (!conv_supports_bias_) continue;
                    }
                    bool ok = conv_pd_->weights_md()->extra.flags == 0;
                    if (ok) return status::success;
                }
            }

            // Enforce f32 dt for diff src and work with f32 output for bias
            // update or post ops after conv execution.
            CHECK(conv_descr_create(desc(), &cd, data_type::f32));
            dnnl_primitive_desc_iterator it(
                    engine, (op_desc_t *)&cd, &conv_attr, nullptr);
            if (!it.is_initialized()) return status::out_of_memory;

            while (++it != it.end()) {
                conv_pd_.reset(it.fetch_once());
                bool ok = conv_pd_->weights_md()->extra.flags == 0;
                if (ok) return status::success;
            }
            return status::unimplemented;
        }

        status_t init(engine_t *engine) {
            using namespace format_tag;
            using smask_t = primitive_attr_t::skip_mask_t;

            bool ok = is_fwd()
                    && utils::one_of(desc()->alg_kind,
                            alg_kind::deconvolution_direct,
                            alg_kind::deconvolution_winograd)
                    && attr()->has_default_values(
                            smask_t::oscale | smask_t::post_ops)
                    && output_scales_mask_ok() && post_ops_ok();
            if (!ok) return status::unimplemented;

            CHECK(init_convolution(engine));

            if (weights_md_.format_kind == format_kind::any)
                CHECK(weights_axes_permutation(
                        &weights_md_, conv_pd_->weights_md(), with_groups()));
            if (src_md_.format_kind == format_kind::any)
                src_md_ = *conv_pd_->diff_dst_md();
            if (dst_md_.format_kind == format_kind::any) {
                // re-apply dt manually since it could be changed due to bias
                const auto dst_dt = dst_md_.data_type;
                memory_desc_init_by_md_and_dt(
                        dst_md_, *conv_pd_->diff_src_md(), dst_dt);
            }
            if (bias_md_.format_kind == format_kind::any)
                CHECK(memory_desc_init_by_tag(bias_md_, x));

            dst_tag_ = memory_desc_matches_one_of_tag(dst_md_,
                    utils::pick(ndims() - 3, ncw, nchw, ncdhw),
                    utils::pick(ndims() - 3, nwc, nhwc, ndhwc),
                    utils::pick(ndims() - 3, nCw8c, nChw8c, nCdhw8c),
                    utils::pick(ndims() - 3, nCw16c, nChw16c, nCdhw16c));

            init_scratchpad();
            return status::success;
        }

        std::unique_ptr<primitive_desc_t> conv_pd_;
        bool conv_supports_bias_ = false;
        format_tag_t dst_tag_;

    private:
        void init_scratchpad() {
            using namespace memory_tracking::names;
            auto scratchpad = scratchpad_registry().registrar();
            scratchpad.book(key_nested, conv_pd_->scratchpad_registry());

            // This scratchpad is required for intermediate f32 conv output
            // since original memory can be of smaller size and will cause
            // out of boundary access.
            if ((with_bias() && !conv_supports_bias_)
                    || !attr()->has_default_values()) {
                const memory_desc_wrapper diff_src_d(conv_pd_->diff_src_md());
                assert(diff_src_d.data_type_size() == sizeof(float));
                scratchpad.book(key_deconv_bias, diff_src_d.nelems(true),
                        diff_src_d.data_type_size());
            }
            // This scratchpad is required to stash original dst memory for sum
            // post-op. It will be overwritten by conv execution and will not
            // be available to get the correct result.
            const memory_desc_wrapper dst_d(dst_md());
            if (attr()->post_ops_.find(primitive_kind::sum) != -1)
                scratchpad.book(key_deconv_sum, dst_d.nelems(true),
                        dst_d.data_type_size());
        }

        bool output_scales_mask_ok() const {
            using namespace data_type;
            const auto &mask = attr()->output_scales_.mask_;
            return IMPLICATION(!utils::one_of(src_md()->data_type, s8, u8),
                           attr()->output_scales_.has_default_values())
                    && (mask == 0 || mask == 1 << 1);
        }

        bool post_ops_ok() const {
            return attr()->post_ops_.find(primitive_kind::convolution) == -1;
        }
    };

    ref_deconvolution_fwd_t(const pd_t *apd) : primitive_t(apd) {}

    status_t init(engine_t *engine) override {
<<<<<<< HEAD
        return pd()->conv_pd_->create_primitive(conv_p_, engine);
    }

    status_t execute(const exec_ctx_t &ctx) const override {
        using namespace memory_tracking::names;
        const auto &args = ctx.args();
        exec_args_t conv_args;
        conv_args[DNNL_ARG_DIFF_DST] = args.at(DNNL_ARG_SRC);
        conv_args[DNNL_ARG_WEIGHTS] = args.at(DNNL_ARG_WEIGHTS);
        if (pd()->with_bias() && pd()->conv_supports_bias_)
            conv_args[DNNL_ARG_BIAS] = args.at(DNNL_ARG_BIAS);
        conv_args[DNNL_ARG_DIFF_SRC] = args.at(DNNL_ARG_DST);
        exec_ctx_t conv_ctx(ctx, std::move(conv_args));

        nested_scratchpad_t ns(ctx, key_nested, conv_p_);
        conv_ctx.set_scratchpad_grantor(ns.grantor());
        conv_p_->execute(conv_ctx);

        if (pd()->with_bias() && !pd()->conv_supports_bias_) {
            using namespace data_type;
=======
        CHECK(pd()->conv_pd_->create_primitive(conv_p_, engine));
>>>>>>> 3d8a727a

        ref_post_ops
                = utils::make_unique<ref_post_ops_t>(pd()->attr()->post_ops_);
        if (!ref_post_ops) return status::out_of_memory;
        return status::success;
    }

    status_t execute(const exec_ctx_t &ctx) const override;

private:
    template <data_type_t dst_type>
    void compute_fwd_bias_common(const exec_ctx_t &ctx,
            typename prec_traits<dst_type>::type *dst,
            const float *conv_output) const;

    template <data_type_t dst_type>
    void compute_fwd_bias_ncdhw(const exec_ctx_t &ctx,
            typename prec_traits<dst_type>::type *dst,
            const float *conv_output) const;

    template <data_type_t dst_type>
    void compute_fwd_bias_ndhwc(const exec_ctx_t &ctx,
            typename prec_traits<dst_type>::type *dst,
            const float *conv_output) const;

    template <data_type_t dst_type, dim_t blk_size>
    void compute_fwd_bias_nCdhwXc(const exec_ctx_t &ctx,
            typename prec_traits<dst_type>::type *dst,
            const float *conv_output) const;

    template <data_type_t dst_type>
    void compute_fwd_bias(const exec_ctx_t &ctx,
            typename prec_traits<dst_type>::type *dst,
            const float *conv_output) const;

    template <data_type_t dst_type>
    void compute_ref_attrs(const exec_ctx_t &ctx, const float *conv_output,
            typename prec_traits<dst_type>::type *original_dst) const;

    const pd_t *pd() const { return (const pd_t *)primitive_t::pd().get(); }
    std::shared_ptr<primitive_t> conv_p_;
    std::unique_ptr<ref_post_ops_t> ref_post_ops;
};

struct ref_deconvolution_bwd_data_t : public primitive_t {
    struct pd_t : public cpu_deconvolution_bwd_data_pd_t {
        pd_t(const deconvolution_desc_t *adesc, const primitive_attr_t *attr,
                const deconvolution_fwd_pd_t *hint_fwd_pd)
            : cpu_deconvolution_bwd_data_pd_t(adesc, attr, hint_fwd_pd) {}

        pd_t(const pd_t &other)
            : cpu_deconvolution_bwd_data_pd_t(other)
            , conv_pd_(other.conv_pd_->clone()) {}

        ~pd_t() = default;

        DECLARE_COMMON_PD_T(conv_pd_->name(), ref_deconvolution_bwd_data_t);

        status_t init_convolution(engine_t *engine) {
            using namespace types;

            convolution_desc_t cd;
            status_t status = conv_descr_create(desc(), &cd);
            if (status != status::success) return status;
            primitive_attr_t conv_attr(*attr());
            if (!conv_attr.is_initialized()) return status::out_of_memory;
            conv_attr.set_scratchpad_mode(scratchpad_mode::user);

            dnnl_primitive_desc_iterator it(
                    engine, (op_desc_t *)&cd, &conv_attr, nullptr);
            if (!it.is_initialized()) return status::out_of_memory;
            while (++it != it.end()) {
                conv_pd_.reset(it.fetch_once());
                if (conv_pd_->weights_md()->extra.flags == 0)
                    return status::success;
            }

            return status::unimplemented;
        }

        status_t init(engine_t *engine) {
            using namespace data_type;
            auto dsrc_type = desc()->diff_src_desc.data_type;
            auto wei_type = desc()->weights_desc.data_type;
            auto ddst_type = desc()->diff_dst_desc.data_type;
            bool ok = true && desc()->prop_kind == prop_kind::backward_data
                    && (utils::everyone_is(f32, dsrc_type, wei_type, ddst_type)
                            || (utils::one_of(dsrc_type, f32, bf16)
                                    && utils::everyone_is(
                                            bf16, wei_type, ddst_type)))
                    && utils::one_of(desc()->alg_kind,
                            alg_kind::deconvolution_direct,
                            alg_kind::deconvolution_winograd)
                    && attr()->has_default_values();

            if (ok) {
                CHECK(init_convolution(engine));
                if (weights_md_.format_kind == format_kind::any)
                    CHECK(weights_axes_permutation(&weights_md_,
                            conv_pd_->weights_md(), with_groups()));
                if (diff_src_md_.format_kind == format_kind::any)
                    diff_src_md_ = *conv_pd_->dst_md();
                if (diff_dst_md_.format_kind == format_kind::any)
                    diff_dst_md_ = *conv_pd_->src_md();
                init_scratchpad();
                return status::success;
            }

            return status::unimplemented;
        }

        std::unique_ptr<primitive_desc_t> conv_pd_;

    private:
        void init_scratchpad() {
            auto scratchpad = scratchpad_registry().registrar();
            scratchpad.book(memory_tracking::names::key_nested,
                    conv_pd_->scratchpad_registry());
        }
    };

    typedef typename prec_traits<data_type::f32>::type data_t;

    ref_deconvolution_bwd_data_t(const pd_t *apd) : primitive_t(apd) {}

    status_t init(engine_t *engine) override {
        return pd()->conv_pd_->create_primitive(conv_p_, engine);
    }

<<<<<<< HEAD
    status_t execute(const exec_ctx_t &ctx) const override {
        using namespace memory_tracking::names;
        const auto &args = ctx.args();
        exec_args_t conv_args;
        conv_args[DNNL_ARG_SRC] = args.at(DNNL_ARG_DIFF_DST);
        conv_args[DNNL_ARG_WEIGHTS] = args.at(DNNL_ARG_WEIGHTS);
        conv_args[DNNL_ARG_DST] = args.at(DNNL_ARG_DIFF_SRC);
        exec_ctx_t conv_ctx(ctx, std::move(conv_args));

        nested_scratchpad_t ns(ctx, key_nested, conv_p_);
        conv_ctx.set_scratchpad_grantor(ns.grantor());
        conv_p_->execute(conv_ctx);
        return status::success;
    }
=======
    status_t execute(const exec_ctx_t &ctx) const override;
>>>>>>> 3d8a727a

private:
    const pd_t *pd() const { return (const pd_t *)primitive_t::pd().get(); }
    std::shared_ptr<primitive_t> conv_p_;
};

struct ref_deconvolution_bwd_weights_t : public primitive_t {
    struct pd_t : public cpu_deconvolution_bwd_weights_pd_t {
        pd_t(const deconvolution_desc_t *adesc, const primitive_attr_t *attr,
                const deconvolution_fwd_pd_t *hint_fwd_pd)
            : cpu_deconvolution_bwd_weights_pd_t(adesc, attr, hint_fwd_pd) {}

        pd_t(const pd_t &other)
            : cpu_deconvolution_bwd_weights_pd_t(other)
            , conv_pd_(other.conv_pd_->clone())
            , dst_tag_(other.dst_tag_) {}

        ~pd_t() = default;

        DECLARE_COMMON_PD_T(conv_pd_->name(), ref_deconvolution_bwd_weights_t);

        status_t init_convolution(engine_t *engine) {
            using namespace types;
            using namespace format_tag;

            convolution_desc_t cd;
            status_t status = conv_descr_create(desc(), &cd);
            if (status != status::success) return status;
            primitive_attr_t conv_attr(*attr());
            if (!conv_attr.is_initialized()) return status::out_of_memory;
            conv_attr.set_scratchpad_mode(scratchpad_mode::user);

            dnnl_primitive_desc_iterator it(
                    engine, (op_desc_t *)&cd, &conv_attr, nullptr);
            if (!it.is_initialized()) return status::out_of_memory;
            while (++it != it.end()) {
                conv_pd_.reset(it.fetch_once());
                bool bf16_ref_deconv_supports_bias = IMPLICATION(with_bias()
                                && desc()->src_desc.data_type
                                        == data_type::bf16,
                        memory_desc_matches_one_of_tag(*conv_pd_->src_md(),
                                utils::pick(ndims() - 3, ncw, nchw, ncdhw),
                                utils::pick(ndims() - 3, nwc, nhwc, ndhwc),
                                utils::pick(ndims() - 3, nCw16c, nChw16c,
                                        nCdhw16c)));
                if (conv_pd_->diff_weights_md()->extra.flags == 0
                        && bf16_ref_deconv_supports_bias) {
                    return status::success;
                }
            }
            return status::unimplemented;
        }

        status_t init(engine_t *engine) {
            using namespace format_tag;
            using namespace data_type;
            auto src_type = desc()->src_desc.data_type;
            auto dwei_type = desc()->diff_weights_desc.data_type;
            auto ddst_type = desc()->diff_dst_desc.data_type;
            bool ok = true && desc()->prop_kind == prop_kind::backward_weights
                    && (utils::everyone_is(f32, src_type, dwei_type, ddst_type)
                            || (utils::one_of(dwei_type, f32, bf16)
                                    && utils::everyone_is(
                                            bf16, src_type, ddst_type)))
                    && utils::one_of(desc()->alg_kind,
                            alg_kind::deconvolution_direct,
                            alg_kind::deconvolution_winograd)
                    && attr()->has_default_values();

            if (ok) {
                CHECK(init_convolution(engine));
                if (diff_weights_md_.format_kind == format_kind::any)
                    CHECK(weights_axes_permutation(&diff_weights_md_,
                            conv_pd_->diff_weights_md(), with_groups()));
                if (src_md_.format_kind == format_kind::any)
                    src_md_ = *conv_pd_->diff_dst_md();
                if (diff_dst_md_.format_kind == format_kind::any)
                    diff_dst_md_ = *conv_pd_->src_md();
                if (diff_bias_md_.format_kind == format_kind::any)
                    CHECK(memory_desc_init_by_tag(diff_bias_md_, x));

                dst_tag_ = memory_desc_matches_one_of_tag(diff_dst_md_,
                        utils::pick(ndims() - 3, ncw, nchw, ncdhw),
                        utils::pick(ndims() - 3, nwc, nhwc, ndhwc),
                        utils::pick(ndims() - 3, nCw8c, nChw8c, nCdhw8c),
                        utils::pick(ndims() - 3, nCw16c, nChw16c, nCdhw16c));
                init_scratchpad();
                return status::success;
            }

            return status::unimplemented;
        }

        std::unique_ptr<primitive_desc_t> conv_pd_;
        format_tag_t dst_tag_;

    private:
        void init_scratchpad() {
            auto scratchpad = scratchpad_registry().registrar();
            scratchpad.book(memory_tracking::names::key_nested,
                    conv_pd_->scratchpad_registry());
        }
    };

    ref_deconvolution_bwd_weights_t(const pd_t *apd) : primitive_t(apd) {}

    status_t init(engine_t *engine) override {
        return pd()->conv_pd_->create_primitive(conv_p_, engine);
    }

<<<<<<< HEAD
    status_t execute(const exec_ctx_t &ctx) const override {
        using namespace memory_tracking::names;
        const auto &args = ctx.args();
        exec_args_t conv_args;
        conv_args[DNNL_ARG_DIFF_DST] = args.at(DNNL_ARG_SRC);
        conv_args[DNNL_ARG_SRC] = args.at(DNNL_ARG_DIFF_DST);
        conv_args[DNNL_ARG_DIFF_WEIGHTS] = args.at(DNNL_ARG_DIFF_WEIGHTS);
        exec_ctx_t conv_ctx(ctx, std::move(conv_args));

        nested_scratchpad_t ns(ctx, key_nested, conv_p_);
        conv_ctx.set_scratchpad_grantor(ns.grantor());
        status_t status = conv_p_->execute(conv_ctx);
        if (status != status::success) return status;

        if (pd()->with_bias()) {
            using namespace data_type;

            auto dbia_type = pd()->diff_weights_md(1)->data_type;
            auto ddst_type = pd()->diff_dst_md()->data_type;
            if (utils::everyone_is(f32, dbia_type, ddst_type))
                compute_bias<f32, f32>(ctx);
            else if (utils::everyone_is(bf16, dbia_type, ddst_type))
                compute_bias<bf16, bf16>(ctx);
            else if (dbia_type == f32 && ddst_type == bf16) {
                compute_bias<f32, bf16>(ctx);
            }
        }
        return status::success;
    }
=======
    status_t execute(const exec_ctx_t &ctx) const override;
>>>>>>> 3d8a727a

private:
    const pd_t *pd() const { return (const pd_t *)primitive_t::pd().get(); }
    void compute_bwd_bias(float *diff_bias, const float *diff_dst) const;

    template <data_type_t dbia_type, data_type_t ddst_type>
    void compute_bwd_bias_ncdhw(
            typename prec_traits<dbia_type>::type *diff_bias,
            const typename prec_traits<ddst_type>::type *diff_dst) const;

    template <data_type_t dbia_type, data_type_t ddst_type>
    void compute_bwd_bias_ndhwc(
            typename prec_traits<dbia_type>::type *diff_bias,
            const typename prec_traits<ddst_type>::type *diff_dst) const;

    template <data_type_t dbia_type, data_type_t ddst_type, dim_t blksize>
    void compute_bwd_bias_nCdhwXc(
            typename prec_traits<dbia_type>::type *diff_bias,
            const typename prec_traits<ddst_type>::type *diff_dst) const;

    template <data_type_t dbia_type, data_type_t ddst_type>
    void compute_bias(const exec_ctx_t &ctx) const;
    std::shared_ptr<primitive_t> conv_p_;
};

} // namespace cpu
} // namespace impl
} // namespace dnnl

#endif

// vim: et ts=4 sw=4 cindent cino+=l0,\:4,N-s<|MERGE_RESOLUTION|>--- conflicted
+++ resolved
@@ -238,30 +238,7 @@
     ref_deconvolution_fwd_t(const pd_t *apd) : primitive_t(apd) {}
 
     status_t init(engine_t *engine) override {
-<<<<<<< HEAD
-        return pd()->conv_pd_->create_primitive(conv_p_, engine);
-    }
-
-    status_t execute(const exec_ctx_t &ctx) const override {
-        using namespace memory_tracking::names;
-        const auto &args = ctx.args();
-        exec_args_t conv_args;
-        conv_args[DNNL_ARG_DIFF_DST] = args.at(DNNL_ARG_SRC);
-        conv_args[DNNL_ARG_WEIGHTS] = args.at(DNNL_ARG_WEIGHTS);
-        if (pd()->with_bias() && pd()->conv_supports_bias_)
-            conv_args[DNNL_ARG_BIAS] = args.at(DNNL_ARG_BIAS);
-        conv_args[DNNL_ARG_DIFF_SRC] = args.at(DNNL_ARG_DST);
-        exec_ctx_t conv_ctx(ctx, std::move(conv_args));
-
-        nested_scratchpad_t ns(ctx, key_nested, conv_p_);
-        conv_ctx.set_scratchpad_grantor(ns.grantor());
-        conv_p_->execute(conv_ctx);
-
-        if (pd()->with_bias() && !pd()->conv_supports_bias_) {
-            using namespace data_type;
-=======
         CHECK(pd()->conv_pd_->create_primitive(conv_p_, engine));
->>>>>>> 3d8a727a
 
         ref_post_ops
                 = utils::make_unique<ref_post_ops_t>(pd()->attr()->post_ops_);
@@ -391,24 +368,7 @@
         return pd()->conv_pd_->create_primitive(conv_p_, engine);
     }
 
-<<<<<<< HEAD
-    status_t execute(const exec_ctx_t &ctx) const override {
-        using namespace memory_tracking::names;
-        const auto &args = ctx.args();
-        exec_args_t conv_args;
-        conv_args[DNNL_ARG_SRC] = args.at(DNNL_ARG_DIFF_DST);
-        conv_args[DNNL_ARG_WEIGHTS] = args.at(DNNL_ARG_WEIGHTS);
-        conv_args[DNNL_ARG_DST] = args.at(DNNL_ARG_DIFF_SRC);
-        exec_ctx_t conv_ctx(ctx, std::move(conv_args));
-
-        nested_scratchpad_t ns(ctx, key_nested, conv_p_);
-        conv_ctx.set_scratchpad_grantor(ns.grantor());
-        conv_p_->execute(conv_ctx);
-        return status::success;
-    }
-=======
     status_t execute(const exec_ctx_t &ctx) const override;
->>>>>>> 3d8a727a
 
 private:
     const pd_t *pd() const { return (const pd_t *)primitive_t::pd().get(); }
@@ -519,39 +479,7 @@
         return pd()->conv_pd_->create_primitive(conv_p_, engine);
     }
 
-<<<<<<< HEAD
-    status_t execute(const exec_ctx_t &ctx) const override {
-        using namespace memory_tracking::names;
-        const auto &args = ctx.args();
-        exec_args_t conv_args;
-        conv_args[DNNL_ARG_DIFF_DST] = args.at(DNNL_ARG_SRC);
-        conv_args[DNNL_ARG_SRC] = args.at(DNNL_ARG_DIFF_DST);
-        conv_args[DNNL_ARG_DIFF_WEIGHTS] = args.at(DNNL_ARG_DIFF_WEIGHTS);
-        exec_ctx_t conv_ctx(ctx, std::move(conv_args));
-
-        nested_scratchpad_t ns(ctx, key_nested, conv_p_);
-        conv_ctx.set_scratchpad_grantor(ns.grantor());
-        status_t status = conv_p_->execute(conv_ctx);
-        if (status != status::success) return status;
-
-        if (pd()->with_bias()) {
-            using namespace data_type;
-
-            auto dbia_type = pd()->diff_weights_md(1)->data_type;
-            auto ddst_type = pd()->diff_dst_md()->data_type;
-            if (utils::everyone_is(f32, dbia_type, ddst_type))
-                compute_bias<f32, f32>(ctx);
-            else if (utils::everyone_is(bf16, dbia_type, ddst_type))
-                compute_bias<bf16, bf16>(ctx);
-            else if (dbia_type == f32 && ddst_type == bf16) {
-                compute_bias<f32, bf16>(ctx);
-            }
-        }
-        return status::success;
-    }
-=======
     status_t execute(const exec_ctx_t &ctx) const override;
->>>>>>> 3d8a727a
 
 private:
     const pd_t *pd() const { return (const pd_t *)primitive_t::pd().get(); }
