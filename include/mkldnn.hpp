/*******************************************************************************
* Copyright 2016-2019 Intel Corporation
*
* Licensed under the Apache License, Version 2.0 (the "License");
* you may not use this file except in compliance with the License.
* You may obtain a copy of the License at
*
*     http://www.apache.org/licenses/LICENSE-2.0
*
* Unless required by applicable law or agreed to in writing, software
* distributed under the License is distributed on an "AS IS" BASIS,
* WITHOUT WARRANTIES OR CONDITIONS OF ANY KIND, either express or implied.
* See the License for the specific language governing permissions and
* limitations under the License.
*******************************************************************************/

/// @file
/// C++ API

#ifndef MKLDNN_HPP
#define MKLDNN_HPP

#include "mkldnn_config.h"

#ifndef DOXYGEN_SHOULD_SKIP_THIS
#include <stdlib.h>
#include <memory>
#include <vector>
#include <unordered_map>
#include <algorithm>
#include <iterator>

#include "mkldnn.h"

#include "mkldnn_support.hpp"

#if MKLDNN_WITH_OPENCL
#include <CL/cl.h>
#endif

#if MKLDNN_WITH_SYCL
#include <CL/sycl.hpp>

#if MKLDNN_ENABLE_SYCL_VPTR
#include "mkldnn_sycl_vptr.hpp"
#endif
#endif

#endif

namespace mkldnn {

/// @addtogroup cpp_api C++ API
/// @{

/// @addtogroup cpp_api_utils Utils
/// @{

/// Intel(R) MKL-DNN exception class.
///
/// This class captures the status returned by the failed C API function, error
/// message, and, optionally, handle of the primitive that caused the error.
struct error: public std::exception {
    mkldnn_status_t status;
    const char *message;

    /// Constructs an error instance.
    ///
    /// @param astatus The error status returned by the C API.
    /// @param amessage The error message.
    error(mkldnn_status_t astatus, const char *amessage)
        : status(astatus), message(amessage) {}

    /// Returns the explanatory string.
    const char *what() const noexcept override { return message; }

    /// A convenience function for wrapping calls to the C API. Checks the
    /// return status and throws an #error in case of failure.
    ///
    /// @param status The error status returned by the C API.
    /// @param message The error message.
    static void wrap_c_api(mkldnn_status_t status, const char *message) {
        if (status != mkldnn_success)
            throw error(status, message);
    }
};

/// A class that provides the destructor for an Intel(R) MKL-DNN C handle
template <typename T> class handle_traits {};

/// A class for wrapping an Intel(R) MKL-DNN handle. It is used as the base
/// class for primitive (#mkldnn_primitive_t), engine (#mkldnn_engine_t), and
/// stream (#mkldnn_stream_t) handles. An object of the #mkldnn::handle class
/// can be passed by value. This class enables wrapping:
///  - Newly constructed handles.
///    @n In this case, the constructed handle uses reference counting provided
///    by @p std::shared_ptr with a proper deleter function specified through
///    the @p handle_traits class.
///  - Pre-existing handles returned by the Intel(R) MKL-DNN C API (for
///    example, through mkldnn_primitive_get_primitive_desc()).
///    @n In this case, an Intel(R) MKL-DNN C API handle is wrapped without a
///    deleter because it is assumed that the handle wrapper for the original
///    object deletes the handle (this model is similar to @p std::weak_ptr).
template <typename T, typename traits=handle_traits<T>> class handle {
private:
    static mkldnn_status_t dummy_destructor(T){ return mkldnn_success; }

    std::shared_ptr<typename std::remove_pointer<T>::type> _data;
    handle(const handle &&) = delete;
    handle &operator=(const handle &&other) = delete;
protected:
    bool operator==(const T other) const { return other == _data.get(); }
    bool operator!=(const T other) const { return !(*this == other); }
public:
    /// Constructs a C handle wrapper.
    /// @param t The C handle to wrap.
    /// @param weak A flag to specify whether to construct a weak wrapper.
    handle(T t, bool weak = false): _data(0) {
        reset(t, weak);
    }

    /// Empty constructor.
    ///
    /// Allows declaring an object before actual initialization
    /// (mostly for convenience).
    ///
    /// @warning
    ///     Uninitialized object cannot be used in any library calls.
    ///     Any attempt to use its methods or passing it to the other library
    ///     function will lead to a thrown exception.
    handle(): handle((T)0, true) {}

    handle(const handle &other): _data(other._data) {}
    handle &operator=(const handle &other) {
        _data = other._data;
        return *this;
    }
    /// Resets the value of a C handle.
    /// @param t The new value of the C handle.
    /// @param weak A flag to specify whether the wrapper should be weak.
    void reset(T t, bool weak = false) {
        _data.reset(t, weak ? &dummy_destructor : traits::destructor);
    }

    /// Returns the value of the underlying C handle.
    T get(bool allow_emtpy = false) const {
        T result = _data.get();

        if (allow_emtpy == false && result == nullptr)
            throw mkldnn::error(mkldnn_invalid_arguments,
                    "attempt to use uninitialized object");

        return result;
    }

    bool operator==(const handle &other) const { return other._data.get() == _data.get(); }
    bool operator!=(const handle &other) const { return !(*this == other); }
};

#ifndef DOXYGEN_SHOULD_SKIP_THIS
template <> struct handle_traits<mkldnn_memory_t> {
    static constexpr auto destructor = &mkldnn_memory_destroy;
};

template <> struct handle_traits<mkldnn_primitive_desc_t> {
    static constexpr auto destructor = &mkldnn_primitive_desc_destroy;
};

template <> struct handle_traits<mkldnn_primitive_t> {
    static constexpr auto destructor = &mkldnn_primitive_destroy;
};

template <> struct handle_traits<mkldnn_primitive_desc_iterator_t> {
    static constexpr auto destructor = &mkldnn_primitive_desc_iterator_destroy;
};
#endif

struct stream;
struct error;
struct memory;
struct primitive_desc;

/// Base class for all computational primitives.
class primitive: public handle<mkldnn_primitive_t> {
    friend struct error;
    friend struct stream;
    using handle::handle;
public:
    /// Kinds of primitives. Used to implement a way to extend the library with
    /// new primitives without changing the ABI.
    enum class kind {
        /// Undefined primitive
        undef = mkldnn_undefined_primitive,
        /// A reorder primitive.
        reorder = mkldnn_reorder,
        /// A shuffle primitive.
        shuffle = mkldnn_shuffle,
        /// A (out-of-place) concat primitive.
        concat = mkldnn_concat,
        /// A sum primitive.
        sum = mkldnn_sum,
        /// A convolution primitive.
        convolution = mkldnn_convolution,
        /// A deconvolution primitive.
        deconvolution = mkldnn_deconvolution,
        /// An element-wise primitive.
        eltwise = mkldnn_eltwise,
        /// A softmax primitive.
        softmax = mkldnn_softmax,
        /// A pooling primitive.
        pooling = mkldnn_pooling,
        /// An LRN primitive.
        lrn = mkldnn_lrn,
        /// An batch normalization primitive.
        batch_normalization = mkldnn_batch_normalization,
        /// An inner product primitive.
        inner_product = mkldnn_inner_product,
        /// A rnn primitive.
        rnn = mkldnn_rnn,
    };

    primitive(const_mkldnn_primitive_desc_t c_pd);
    primitive(const primitive_desc &pd);

    /// Returns the descriptor of the underlying C API primitive.
    inline const_mkldnn_primitive_desc_t get_primitive_desc() const;
    // TODO: use the C++ API wrapper structure.

    void execute(stream &astream,
            const std::unordered_map<int, memory> &args) const;
};

inline mkldnn_primitive_kind_t convert_to_c(primitive::kind akind) {
    return static_cast<mkldnn_primitive_kind_t>(akind);
}

const_mkldnn_primitive_desc_t primitive::get_primitive_desc() const {
    const_mkldnn_primitive_desc_t pd;
    error::wrap_c_api(mkldnn_primitive_get_primitive_desc(get(), &pd),
            "could not get primitive descriptor by primitive");
    return pd;
}
/// @}

/// @addtogroup cpp_api_enums Common data types and enumerations
/// A proxy to @ref c_api_types in @ref c_api.
///
/// @{

/// Scratchpad mode
enum class scratchpad_mode {
    /// The library manages scratchpad (default)
    library = mkldnn_scratchpad_mode_library,
    /// A user shall query and provide the scratchpad memory to primitives
    user = mkldnn_scratchpad_mode_user,
};

inline mkldnn_scratchpad_mode_t convert_to_c(scratchpad_mode mode) {
    return static_cast<mkldnn_scratchpad_mode_t>(mode);
}

/// Propagation kind
enum class prop_kind {
    /// Forward data propagation (training mode). In this mode primitives
    /// perform computations necessary for subsequent backward propagation.
    forward_training = mkldnn_forward_training,
    /// Forward data propagation (inference mode). In this mode primitives
    /// perform only computations that are necessary for inference and omit
    /// computations that are necessary only for backward propagation.
    forward_inference = mkldnn_forward_inference,
    /// Forward data propagation,
    /// alias for #mkldnn::prop_kind::forward_inference
    forward_scoring = mkldnn_forward_scoring,
    /// Forward data propagation,
    /// alias for #mkldnn::prop_kind::forward_training
    forward = mkldnn_forward,
    /// Backward propagation (with respect to all parameters).
    backward = mkldnn_backward,
    /// Backward data propagation.
    backward_data = mkldnn_backward_data,
    /// Backward weights propagation.
    backward_weights = mkldnn_backward_weights,
    /// Backward bias propagation.
    backward_bias = mkldnn_backward_bias
};

inline mkldnn_prop_kind_t convert_to_c(prop_kind kind) {
    return static_cast<mkldnn_prop_kind_t>(kind);
}

/// Kinds of algorithms.
enum class algorithm {
    undef = mkldnn_alg_kind_undef,
    /// Convolution algorithm(either direct or Winograd) is chosen just in time
    convolution_auto = mkldnn_convolution_auto,
    /// Direct convolution
    convolution_direct = mkldnn_convolution_direct,
    /// Winograd convolution
    convolution_winograd = mkldnn_convolution_winograd,
    /// Direct deconvolution
    deconvolution_direct = mkldnn_deconvolution_direct,
    /// Winograd deconvolution
    deconvolution_winograd = mkldnn_deconvolution_winograd,
    /// Eltwise: ReLU
    eltwise_relu = mkldnn_eltwise_relu,
    /// Eltwise: hyperbolic tangent non-linearity (tanh)
    eltwise_tanh = mkldnn_eltwise_tanh,
    /// Eltwise: parametric exponential linear unit (elu)
    eltwise_elu = mkldnn_eltwise_elu,
    /// Eltwise: square
    eltwise_square = mkldnn_eltwise_square,
    /// Eltwise: abs
    eltwise_abs = mkldnn_eltwise_abs,
    /// Eltwise: square root
    eltwise_sqrt = mkldnn_eltwise_sqrt,
    /// Eltwise: linear
    eltwise_linear = mkldnn_eltwise_linear,
    /// Eltwise: bounded_relu
    eltwise_bounded_relu = mkldnn_eltwise_bounded_relu,
    /// Eltwise: soft_relu
    eltwise_soft_relu = mkldnn_eltwise_soft_relu,
    /// Eltwise: logistic
    eltwise_logistic = mkldnn_eltwise_logistic,
    /// Local response normalization (LRN) across multiple channels
    lrn_across_channels = mkldnn_lrn_across_channels,
    /// LRN within a single channel
    lrn_within_channel  = mkldnn_lrn_within_channel,
    /// Max pooling
    pooling_max = mkldnn_pooling_max,
    /// Average pooling exclude padding,
    /// alias for #mkldnn::algorithm::pooling_avg_include_padding
    pooling_avg = mkldnn_pooling_avg,
    /// Average pooling include padding
    pooling_avg_include_padding = mkldnn_pooling_avg_include_padding,
    /// Average pooling exclude padding
    pooling_avg_exclude_padding = mkldnn_pooling_avg_exclude_padding,
    /// RNN cell
    vanilla_rnn = mkldnn_vanilla_rnn,
    /// LSTM cell
    vanilla_lstm = mkldnn_vanilla_lstm,
    /// GRU cell
    vanilla_gru = mkldnn_vanilla_gru,
    /// GRU cell with linear before reset
    ///
    /// Modification of original GRU cell. Differs from #mkldnn_vanilla_gru
    /// in how the new memory gate is calculated:
    /// \f[ c_t = tanh(W_c*x_t + b_{c_x} + r_t*(U_c*h_{t-1}+b_{c_h})) \f]
    /// Primitive expects 4 biases on input:
    /// \f$[b_{u}, b_{r}, b_{c_x}, b_{c_h}]\f$
    lbr_gru = mkldnn_lbr_gru,
};

inline mkldnn_alg_kind_t convert_to_c(algorithm aalgorithm) {
    return static_cast<mkldnn_alg_kind_t>(aalgorithm);
}

/// Flags for batch-normalization primititve.
enum class batch_normalization_flags : unsigned {
    /// Use global statistics
    ///
    /// If specified
    ///  - on forward propagation use mean and variance provided by user (input)
    ///  - on backward propagation reduces the amount of computations, since
    ///    mean and variance are considered as constants
    ///
    ///  If not specified:
    ///   - on forward propagation mean and variance are computed and stored in
    ///     output
    ///   - on backward propagation compute full derivative wrt to data
    use_global_stats = mkldnn_use_global_stats,

    /// Use scale and shift parameters
    ///
    /// If specified:
    ///  - on forward propagation use scale and shift (aka scale and bias) for
    ///    the batch normalization results
    ///  - on backward propagation
    ///    (for prop_kind == #mkldnn::prop_kind::backward) compute
    ///    diff wrt to scale and shift (hence one extra output used)
    ///
    /// If not specified:
    ///  - on backward propagation
    ///    prop_kind == #mkldnn::prop_kind::backward_data has the
    ///    same behavior as prop_kind == #mkldnn::prop_kind::backward
    use_scale_shift = mkldnn_use_scaleshift,

    /// Fuse with ReLU
    ///
    /// If specified:
    ///  - on inference this option behaves the same as if the primitive were
    ///    fused with ReLU via post ops API
    ///  - on training primitive requires workspace (required to be able to
    ///    perform backward pass)
    fuse_bn_relu = mkldnn_fuse_bn_relu
};

inline mkldnn_batch_normalization_flags_t convert_to_c(
        batch_normalization_flags aflag) {
    return static_cast<mkldnn_batch_normalization_flags_t>(aflag);
}

enum class rnn_flags : unsigned {
    undef = mkldnn_rnn_flags_undef
};

inline mkldnn_rnn_flags_t convert_to_c(
        rnn_flags aflag) {
    return static_cast<mkldnn_rnn_flags_t>(aflag);
}

#define MKLDNN_DEFINE_BITMASK_OPS(enum_name)                            \
inline enum_name operator|(enum_name lhs, enum_name rhs) {              \
    return static_cast<enum_name>(                                      \
        static_cast<unsigned>(lhs) | static_cast<unsigned>(rhs));       \
}                                                                       \
                                                                        \
inline enum_name operator&(enum_name lhs, enum_name rhs) {              \
    return static_cast<enum_name>(                                      \
        static_cast<unsigned>(lhs) & static_cast<unsigned>(rhs));       \
}                                                                       \
                                                                        \
inline enum_name operator^(enum_name lhs, enum_name rhs) {              \
    return static_cast<enum_name>(                                      \
        static_cast<unsigned>(lhs) ^ static_cast<unsigned>(rhs));       \
}                                                                       \
                                                                        \
inline enum_name& operator|=(enum_name &lhs, enum_name rhs) {           \
    lhs = static_cast<enum_name>(                                       \
        static_cast<unsigned>(lhs) | static_cast<unsigned>(rhs));       \
    return lhs;                                                         \
}                                                                       \
                                                                        \
inline enum_name& operator&=(enum_name &lhs, enum_name rhs) {           \
    lhs = static_cast<enum_name>(                                       \
        static_cast<unsigned>(lhs) & static_cast<unsigned>(rhs));       \
    return lhs;                                                         \
}                                                                       \
                                                                        \
inline enum_name& operator^=(enum_name &lhs, enum_name rhs) {           \
    lhs = static_cast<enum_name>(                                       \
        static_cast<unsigned>(lhs) ^ static_cast<unsigned>(rhs));       \
    return lhs;                                                         \
}                                                                       \
                                                                        \
inline enum_name operator~(enum_name rhs) {                             \
    return static_cast<enum_name>(~static_cast<unsigned>(rhs));         \
}                                                                       \

MKLDNN_DEFINE_BITMASK_OPS(batch_normalization_flags)
MKLDNN_DEFINE_BITMASK_OPS(rnn_flags)

#undef MKLDNN_DEFINE_BITMASK_OPS

enum class rnn_direction {
    unidirectional_left2right = mkldnn_unidirectional_left2right,
    unidirectional_right2left = mkldnn_unidirectional_right2left,
    unidirectional = mkldnn_unidirectional,
    bidirectional_concat = mkldnn_bidirectional_concat,
    bidirectional_sum = mkldnn_bidirectional_sum,
};

inline mkldnn_rnn_direction_t convert_to_c(rnn_direction adir) {
    return static_cast<mkldnn_rnn_direction_t>(adir);
}

/// Primitive descriptor query specification
///
/// In general should be used from C++ API since required queries are directly
/// implemented as class members (for instance, a query for source memory
/// descriptor).
///
/// For more information see @ref mkldnn_query_t.
enum class query {
    /// no query
    undef = mkldnn_query_undef,

    /// execution engine
    engine = mkldnn_query_engine,
    /// primitive kind
    primitive_kind = mkldnn_query_primitive_kind,

    /// number of inputs expected
    num_of_inputs_s32 = mkldnn_query_num_of_inputs_s32,
    /// number of outputs expected
    num_of_outputs_s32 = mkldnn_query_num_of_outputs_s32,

    /// runtime estimation (seconds), unimplemented
    time_estimate_f64 = mkldnn_query_time_estimate_f64,
    /// memory consumption (bytes)
    ///
    /// extra (scratch) memory, additional to all inputs and outputs memory
    ///
    /// @sa @ref dev_guide_attributes_scratchpad
    memory_consumption_s64 = mkldnn_query_memory_consumption_s64,

    /// scratchpad engine
    ///
    /// engine to be used for creating scratchpad memory
    scratchpad_engine = mkldnn_query_scratchpad_engine,

    /// implementation name
    impl_info_str = mkldnn_query_impl_info_str,

    /// op descriptor
    op_d = mkldnn_query_op_d,
    /// convolution descriptor
    convolution_d = mkldnn_query_convolution_d,
    /// deconvolution descriptor
    deconvolution_d = mkldnn_query_deconvolution_d,
    /// shuffle descriptor
    shuffle_d = mkldnn_query_shuffle_d,
    /// eltwise descriptor
    eltwise_d = mkldnn_query_eltwise_d,
    /// softmax descriptor
    softmax_d = mkldnn_query_softmax_d,
    /// pooling descriptor
    pooling_d = mkldnn_query_pooling_d,
    /// lrn descriptor
    lrn_d = mkldnn_query_lrn_d,
    /// batch normalization descriptor
    batch_normalization_d = mkldnn_query_batch_normalization_d,
    /// inner product descriptor
    inner_product_d = mkldnn_query_inner_product_d,
    /// rnn descriptor
    rnn_d = mkldnn_query_rnn_d,

    /// source memory desc
    src_md = mkldnn_query_src_md,
    /// source gradient memory desc
    diff_src_md = mkldnn_query_diff_src_md,
    /// weights memory descriptor desc
    weights_md = mkldnn_query_weights_md,
    /// weights grad. memory desc
    diff_weights_md = mkldnn_query_diff_weights_md,
    /// destination memory desc
    dst_md = mkldnn_query_dst_md,
    /// destination grad. memory desc
    diff_dst_md = mkldnn_query_diff_dst_md,
    /// workspace memory desc
    workspace_md = mkldnn_query_workspace_md,
    /// scratchpad memory desc
    scratchpad_md = mkldnn_query_scratchpad_md,
};

inline mkldnn_query_t convert_to_c(query aquery) {
    return static_cast<mkldnn_query_t>(aquery);
}

/// Backend kinds
enum class backend_kind {
    /// Native backend
    native = mkldnn_backend_native,
    /// OpenCL backend
    ocl = mkldnn_backend_ocl,
    /// SYCL backend
    sycl = mkldnn_backend_sycl,
};

inline mkldnn_backend_kind_t convert_to_c(backend_kind akind) {
    return static_cast<mkldnn_backend_kind_t>(akind);
}

/// Transposition settings for GEMM operation
enum class transpose {
    notrans = mkldnn_notrans,
    trans = mkldnn_trans,
};

/// @}

/// @addtogroup cpp_api_attr Attributes
/// An extension for controlling primitive behavior.
///
/// @sa @ref c_api_attributes in @ref c_api
/// @{

#ifndef DOXYGEN_SHOULD_SKIP_THIS
template <> struct handle_traits<mkldnn_post_ops_t> {
    static constexpr auto destructor = &mkldnn_post_ops_destroy;
};
#endif

/// Post operations
///
/// @sa @ref dev_guide_attributes_post_ops
struct post_ops: public handle<mkldnn_post_ops_t> {
    /// Creates an empty sequence of post operations.
    post_ops() {
        mkldnn_post_ops_t result;
        error::wrap_c_api(mkldnn_post_ops_create(&result),
                "could not create post operation sequence");
        reset(result);
    }

    /// Returns the length of post operations
    int len() const { return mkldnn_post_ops_len(get()); }

    /// Returns the kind of post operation with index @p index.
    primitive::kind kind(int index) const {
        error::wrap_c_api(
                index < len() ? mkldnn_success : mkldnn_invalid_arguments,
                "post_ops index is out of range");
        return static_cast<primitive::kind>(mkldnn_post_ops_get_kind(get(),
                    index));
    }

    /// Appends accumulation (sum) post operation. Prior to accumulating the
    /// result, the previous value would be multiplied by @p scale.
    ///
    /// The kind of this post operation is #mkldnn_sum.
    ///
    /// This feature might improve performance for cases like residual learning
    /// blocks, where the result of convolution is accumulated to the previously
    /// computed activations. The parameter @p scale might be extreme for the
    /// integer-based computations when the result and previous activations have
    /// different logical scaling factors.
    ///
    /// In the simplest case when the accumulation is the only post operation,
    /// the computations would be:
    /// dst[] <- scale * dst[] + op(...) // instead of dst[] <- op(...)
    ///
    /// @note
    ///     This post operation (as well as all the others) disregards the
    ///     original layout of the destination; that is, the layout of the
    ///     original destination is expected to be the same as the layout of the
    ///     stored destination.
    void append_sum(float scale = 1.) {
        error::wrap_c_api(mkldnn_post_ops_append_sum(get(), scale),
                "could not append sum");
    }

    /// Gets the parameters of the accumulation (sum) post operation with index
    /// @p index.
    void get_params_sum(int index, float &scale) const {
        error::wrap_c_api(mkldnn_post_ops_get_params_sum(get(), index, &scale),
                "could not get sum params");
    }

    /// Appends eltwise post operation.
    ///
    /// The kind of this post operation is #mkldnn_eltwise.
    ///
    /// In the simplest case when the eltwise is the only post operation, the
    /// computations would be:
    /// dst[] <- scale * eltwise_op ( op(...) ) // instead of dst[] <- op(...)
    /// where eltwise_op is configured with the given parameters.
    void append_eltwise(float scale, algorithm alg, float alpha,
            float beta) {
        error::wrap_c_api(mkldnn_post_ops_append_eltwise(get(), scale,
                    convert_to_c(alg), alpha, beta),
                "could not append eltwise");
    }

    /// Gets the eltwise parameters of the post operation with index @p index.
    void get_params_eltwise(int index, float &scale, algorithm &alg,
            float &alpha, float &beta) const {
        mkldnn_alg_kind_t c_alg;
        error::wrap_c_api(mkldnn_post_ops_get_params_eltwise(get(), index,
                    &scale, &c_alg, &alpha, &beta),
                "could not get eltwise params");
        alg = static_cast<algorithm>(c_alg);
    }
};

#ifndef DOXYGEN_SHOULD_SKIP_THIS
template <> struct handle_traits<mkldnn_primitive_attr_t> {
    static constexpr auto destructor = &mkldnn_primitive_attr_destroy;
};
#endif

/// Primitive attributes
///
/// @sa @ref dev_guide_attributes
struct primitive_attr: public handle<mkldnn_primitive_attr_t> {
    /// Creates a default primitive attribute.
    primitive_attr() {
        mkldnn_primitive_attr_t result;
        error::wrap_c_api(mkldnn_primitive_attr_create(&result),
                "could not create a primitive attr");
        reset(result);
    }

    /// Returns the scratchpad mode.
    scratchpad_mode get_scratchpad_mode() const {
        mkldnn_scratchpad_mode_t result;
        error::wrap_c_api(mkldnn_primitive_attr_get_scratchpad_mode(
                    get(), &result), "could not get scratchpad mode");
        return scratchpad_mode(result);
    }

    /// Sets scratchpad mode.
    void set_scratchpad_mode(scratchpad_mode mode) {
        error::wrap_c_api(mkldnn_primitive_attr_set_scratchpad_mode(
                    get(), mkldnn::convert_to_c(mode)),
                "could not set scratchpad mode");
    }

    /// Gets correspondence scale @p mask and a constant floating point vector
    /// of output @p scales previously set by set_output_scales.
    void get_output_scales(int &mask, std::vector<float> &scales) const {
        mkldnn_dim_t count;
        int c_mask;
        const float *c_scales;
        error::wrap_c_api(mkldnn_primitive_attr_get_output_scales(get(),
                    &count, &c_mask, &c_scales),
                "could not get int output scales");
        scales.resize(count);

        mask = c_mask;
        for (mkldnn_dim_t c = 0; c < count; ++c)
            scales[c] = c_scales[c];
    }

    /// Sets output scales for primitive operations. The correspondence scale
    /// @p mask is stored for future use.
    ///
    /// The @p mask argument defines the correspondence between the output
    /// tensor dimensions and the @p scales vector. Set the i-th bit of @p mask
    /// to 1 to use a dedicated scaling factor for each slice of the output
    /// tensor over the i-th dimension. Set @p mask to 0 to use a common
    /// scaling factor for the whole output tensor.
    ///
    /// @note
    ///      The dimension order is always native and does not depend on the
    ///      actual layout used. Examples:
    ///       - 2D dimensional data the order of dimensions is always: (n, c)
    ///       - 4D dimensional data the order is always: (n, c, h, w)
    ///       - 5D dimensional weights the order is always: (g, oc, ic, kh, kw)
    void set_output_scales(int mask, const std::vector<float> &scales) {
        error::wrap_c_api(mkldnn_primitive_attr_set_output_scales(get(),
                    (mkldnn_dim_t)scales.size(), mask, &scales[0]),
                "could not set int output scales");
    }

    /// Returns @p post_ops previously set by set_post_ops.
    const post_ops get_post_ops() const {
        post_ops result;
        const_mkldnn_post_ops_t c_result;
        error::wrap_c_api(mkldnn_primitive_attr_get_post_ops(get(), &c_result),
                "could not get post operation sequence");
        result.reset(const_cast<mkldnn_post_ops_t>(c_result), true);
        return result;
    }

    /// Sets @p post_ops for future use.
    void set_post_ops(post_ops ops) {
        error::wrap_c_api(mkldnn_primitive_attr_set_post_ops(get(), ops.get()),
                "could not set post operation sequence");
    }

    /// Sets quantization @p scale and @p shift for RNN data tensors.  For
    /// performance reasons, the low-precision configuration of the RNN
    /// primitive expects input activations to have the unsigned int8 data type.
    /// Scale and shift used to quantize floating-point data to unsigned integer
    /// must be passed to the RNN primitive using attributes.
    /// @note
    ///     Quantization scale and shift are common for src_layer, src_iter,
    ///     dst_iter, and dst_layer.
    void set_rnn_data_qparams(float scale, float shift) {
        error::wrap_c_api(mkldnn_primitive_attr_set_rnn_data_qparams(get(),
                    scale, shift), "could not set rnn data int scale/shift");
    }

    /// Sets quantization scales @p weights_scales for RNN weights tensors.  The
    /// low-precision configuration of the RNN primitive expects input weights
    /// to have the signed int8 data type. Scales used to quantize
    /// floating-point data to signed integer must be passed to the RNN
    /// primitive using attributes.  The @p mask argument defines correspondence
    /// between output tensor dimensions and the @p weights_scales array. Set
    /// the i-th bit of @p mask to 1 to use a dedicated scaling factor for each
    /// slice of the output tensor over the i-th dimension. Set @p mask to 0 to
    /// use a common scaling factor for the whole output tensor.
    /// @note
    ///      The dimension order is always native and does not depend on the
    ///      actual layout used. For example, five-dimensional weights always
    ///      have (l, d, i, g, o) logical dimension ordering.
    /// @note
    ///     Quantization scales are common for weights_layer and
    ///     weights_iteration
    /// @note
    ///     There is no way to check whether @p count corresponds to @p mask
    ///     until an actual primitive descriptor is created, so it is the user's
    ///     responsibility to set proper values. The following formula must
    ///     hold:
    ///
    ///      \f[count = \prod\limits_{d \in mask} output.dims[d]\f]
    void set_rnn_weights_qparams(int mask, const std::vector<float> &scales) {
        error::wrap_c_api(mkldnn_primitive_attr_set_rnn_weights_qparams(get(),
                    (int)scales.size(), mask, &scales[0]),
                "could not set rnn weights int scales");
    }
};

/// @}

/// @addtogroup cpp_api_engine Engine
/// Engine operations.
///
/// @sa @ref c_api_engine in @ref c_api
/// @{

#ifndef DOXYGEN_SHOULD_SKIP_THIS
template <> struct handle_traits<mkldnn_engine_t> {
    static constexpr auto destructor = &mkldnn_engine_destroy;
};
#endif

/// An execution engine.
struct MKLDNN_API engine: public handle<mkldnn_engine_t> {
    friend class primitive;

    /// Kinds of engines.
    enum class kind {
        /// An unspecified engine
        any = mkldnn_any_engine,
        /// CPU engine
        cpu = mkldnn_cpu,
        /// GPU engine
        gpu = mkldnn_gpu,
    };

    engine() = default;

    /// Returns the number of engines of a certain kind.
    ///
    /// @param akind The kind of engines to count.
    static size_t get_count(kind akind) {
        return mkldnn_engine_get_count(convert_to_c(akind));
    }

    /// Constructs an engine.
    ///
    /// @param akind The kind of engine to construct.
    /// @param index The index of the engine. Must be less than the value
    ///              returned by #get_count() for this particular kind
    ///              of engine.
    engine(kind akind, size_t index) {
        mkldnn_engine_t aengine;
        error::wrap_c_api(
                mkldnn_engine_create(&aengine,
                    convert_to_c(akind), index),
                "could not create an engine");
        reset(aengine);
    }

#if MKLDNN_WITH_OPENCL
    engine(kind akind, cl_device_id device, cl_context context) {
        mkldnn_engine_t aengine;
        error::wrap_c_api(mkldnn_engine_create_ocl(&aengine,
                                  convert_to_c(akind), device, context),
                "could not create an engine");
        reset(aengine);
    }
#endif

#if MKLDNN_WITH_SYCL
    /// Constructs an engine from SYCL device and context objects.
    ///
    /// @param akind The kind of engine to construct.
    /// @param dev SYCL device.
    /// @param ctx SYCL context.
    engine(kind akind, const cl::sycl::device& dev, const cl::sycl::context& ctx);
#endif

    explicit engine(const mkldnn_engine_t& aengine)
        : handle(aengine, true) {}

    engine(const handle<mkldnn_primitive_desc_t> &pd) {
        mkldnn_engine_t engine_q;
        error::wrap_c_api(
                mkldnn_primitive_desc_query(pd.get(),
                    mkldnn::convert_to_c(mkldnn::query::engine), 0, &engine_q),
                "could not get engine from primitive_desc");
        reset(engine_q, true);
    }

    kind get_kind() const {
        mkldnn_engine_kind_t akind;
        error::wrap_c_api(mkldnn_engine_get_kind(get(), &akind),
                "could not get the engine kind");
        return static_cast<engine::kind>(akind);
    }

    backend_kind get_backend_kind() const {
        mkldnn_backend_kind_t abackend_kind;
        error::wrap_c_api(mkldnn_engine_get_backend_kind(get(), &abackend_kind),
                "could not get the backend kind of the engine");
        return static_cast<backend_kind>(abackend_kind);
    }

#if MKLDNN_WITH_OPENCL
    cl_context get_ocl_context() const {
        cl_context context = nullptr;
        error::wrap_c_api(mkldnn_engine_get_ocl_context(get(), &context),
                "could not get a context handle");
        return context;
    }

    cl_device_id get_ocl_device() const {
        cl_device_id device = nullptr;
        error::wrap_c_api(mkldnn_engine_get_ocl_device(get(), &device),
                "could not get a device handle");
        return device;
    }
#endif


    template <class primitive_desc>
    static engine query(const primitive_desc &pd) {
        mkldnn_engine_t engine_q;
        error::wrap_c_api(
                mkldnn_primitive_desc_query(pd.get(),
                    mkldnn::convert_to_c(mkldnn::query::engine), 0, &engine_q),
                "could not get engine from primitive_desc");

        return engine(engine_q);
    }

#if MKLDNN_WITH_SYCL
    /// Returns the underlying SYCL context object.
    cl::sycl::context get_sycl_context() const;

    /// Returns the underlying SYCL device object.
    cl::sycl::device get_sycl_device() const;
#endif

private:
    static mkldnn_engine_kind_t convert_to_c(kind akind) {
        return static_cast<mkldnn_engine_kind_t>(akind);
    }
};

/// @}

/// @addtogroup cpp_api_stream Stream
/// Execution stream operations
///
/// @sa @ref c_api_stream in @ref c_api
/// @{

#ifndef DOXYGEN_SHOULD_SKIP_THIS
template <> struct handle_traits<mkldnn_stream_t> {
    static constexpr auto destructor = &mkldnn_stream_destroy;
};
#endif

/// An execution stream.
struct MKLDNN_API stream: public handle<mkldnn_stream_t> {
    using handle::handle;

    /// @brief Stream flags.
    enum class flags : unsigned {
        /// Default order execution. Either in-order or out-of-order depending
        /// on the backend.
        default_order = mkldnn_stream_default_order,
        /// In-order execution.
        in_order = mkldnn_stream_default_order,
        /// Out-of-order execution.
        out_of_order = mkldnn_stream_out_of_order,
        /// Default stream configuration.
        default_flags = mkldnn_stream_default_flags,
    };

    stream() = default;

    /// Constructs a stream.
    stream(const engine &aengine,
            flags aflags = flags::default_flags) {
        mkldnn_stream_t astream;
        error::wrap_c_api(mkldnn_stream_create(&astream, aengine.get(),
                                  static_cast<mkldnn_stream_flags_t>(aflags)),
                "could not create a stream");
        reset(astream);
    }

#if MKLDNN_WITH_OPENCL
    stream(const engine &eng, cl_command_queue queue) {
        mkldnn_stream_t astream;
        error::wrap_c_api(mkldnn_stream_create_ocl(&astream, eng.get(), queue),
                "could not create a stream");
        reset(astream);
    }

    cl_command_queue get_ocl_command_queue() const {
        cl_command_queue queue = nullptr;
        error::wrap_c_api(mkldnn_stream_get_ocl_command_queue(get(), &queue),
                "could not get OpenCL command queue");
        return queue;
    }
#endif

#if MKLDNN_WITH_SYCL
    /// Constructs a stream for the specified engine and the SYCL queue.
    ///
    /// @param eng Engine object to use for the stream.
    /// @param aqueue SYCL queue to use for the stream.
    stream(const engine &eng, cl::sycl::queue& aqueue);

    /// Returns the underlying SYCL queue object.
    cl::sycl::queue get_sycl_queue() const;
#endif

    /// Waits for all primitives in the stream to finish.
    stream &wait() {
        error::wrap_c_api(mkldnn_stream_wait(get()),
               "could not wait a stream");
        return *this;
    }
};

inline stream::flags operator|(stream::flags lhs, stream::flags rhs) {
    return static_cast<stream::flags>(
            static_cast<unsigned>(lhs) | static_cast<unsigned>(rhs));
}

inline stream::flags operator&(stream::flags lhs, stream::flags rhs) {
    return static_cast<stream::flags>(
            static_cast<unsigned>(lhs) & static_cast<unsigned>(rhs));
}

inline stream::flags operator^(stream::flags lhs, stream::flags rhs) {
    return static_cast<stream::flags>(
            static_cast<unsigned>(lhs) ^ static_cast<unsigned>(rhs));
}

inline stream::flags operator~(stream::flags rhs) {
    return static_cast<stream::flags>(~static_cast<unsigned>(rhs));
}

/// @}

/// @addtogroup cpp_api_memory_related Memory and memory related operations
/// @{

/// @addtogroup cpp_api_memory Memory
/// A primitive to describe and store data.
///
/// For more information, refer to @ref c_api_memory in @ref c_api.
/// @{

/// Memory that describes the data.
struct memory: public handle<mkldnn_memory_t> {
    typedef mkldnn_dim_t dim;
    typedef std::vector<dim> dims;

    template <typename T> static void validate_dims(const std::vector<T> &v) {
        if (v.size() > MKLDNN_MAX_NDIMS)
            throw error(mkldnn_invalid_arguments, "invalid dimensions");
    }

    /// Data type specification
    enum class data_type {
        /// Undefined data type, used for empty memory descriptors.
        undef = mkldnn_data_type_undef,
        /// 16-bit/half-precision floating point.
        f16 = mkldnn_f16,
        /// 32-bit/single-precision floating point.
        f32 = mkldnn_f32,
        /// 32-bit signed integer.
        s32 = mkldnn_s32,
        /// 8-bit signed integer.
        s8 = mkldnn_s8,
        /// 8-bit unsigned integer.
        u8 = mkldnn_u8,
    };

    /// Memory format kind
    enum class format_kind {
        /// Undefined memory format kind, used for empty memory descriptors.
        undef = mkldnn_format_kind_undef,
        /// Unspecified format kind.
        /// The primitive selects a format automatically.
        any = mkldnn_format_kind_any,
        /// A tensor in a generic format described by the stride and blocking
        /// values in each dimension. See @ref mkldnn_blocking_desc_t for more
        /// information.
        blocked = mkldnn_blocked,
        /// Weights format used in 8bit Winograd convolution
        wino = mkldnn_format_kind_wino,
        /// Packed weights format used in RNN
        packed = mkldnn_format_kind_rnn_packed,
    };

    /// Memory format tag specification. See @ref mkldnn_format_tag_t for a
    /// detailed description.
    enum class format_tag {
        /// Undefined memory format tag
        undef = mkldnn_format_tag_undef,
        /// Placeholder memory format tag. The primitive selects a format
        /// automatically.
        any = mkldnn_format_tag_any,

        // Semantic agnostic section
        // The physical order of dimensions is defined by the permutation of the
        // characters, assuming that ab..z defines the natural order.

        // Plain formats

        a = mkldnn_a, ///< plain 1D tensor
        ab = mkldnn_ab, ///< plain 2D tensor
        abc = mkldnn_abc, ///< plain 3D tensor
        abcd = mkldnn_abcd, ///< plain 4D tensor
        abcde = mkldnn_abcde, ///< plain 5D tensor
        abcdef = mkldnn_abcdef, ///< plain 6D tensor

        // Permuted plain formats

        abdec = mkldnn_abdec, ///< permuted 5D tensor
        acb = mkldnn_acb, ///< permuted 3D tensor
        acbde = mkldnn_acbde, ///< permuted 5D tensor
        acdb = mkldnn_acdb, ///< permuted 4D tensor
        acdeb = mkldnn_acdeb, ///< permuted 5D tensor
        ba = mkldnn_ba, ///< permuted 2D tensor
        bac = mkldnn_bac, ///< permuted 3D tensor
        bacd = mkldnn_bacd, ///< permuted 4D tensor
        bcda = mkldnn_bcda, ///< permuted 4D tensor
        cba = mkldnn_cba, ///< permuted 3D tensor
        cdba = mkldnn_cdba, ///< permuted 4D tensor
        cdeba = mkldnn_cdeba, ///< permuted 5D tensor
        decab = mkldnn_decab, ///< permuted 5D tensor

        // Opaque blocked formats

        Abc16a = mkldnn_Abc16a,
        ABc16a16b = mkldnn_ABc16a16b,
        aBc16b = mkldnn_aBc16b,
        ABc16b16a = mkldnn_ABc16b16a,
        Abc4a = mkldnn_Abc4a,
        aBc4b = mkldnn_aBc4b,
        ABc4b16a4b = mkldnn_ABc4b16a4b,
        ABc4b4a = mkldnn_ABc4b4a,
        ABc8a16b2a = mkldnn_ABc8a16b2a,
        ABc8a8b = mkldnn_ABc8a8b,
        aBc8b = mkldnn_aBc8b,
        ABc8b16a2b = mkldnn_ABc8b16a2b,
        ABc8b8a = mkldnn_ABc8b8a,
        Abcd16a = mkldnn_Abcd16a,
        ABcd16a16b = mkldnn_ABcd16a16b,
        aBcd16b = mkldnn_aBcd16b,
        ABcd16b16a = mkldnn_ABcd16b16a,
        aBCd16b16c = mkldnn_aBCd16b16c,
        aBCd16c16b = mkldnn_aBCd16c16b,
        Abcd4a = mkldnn_Abcd4a,
        aBcd4b = mkldnn_aBcd4b,
        ABcd4b16a4b = mkldnn_ABcd4b16a4b,
        ABcd4b4a = mkldnn_ABcd4b4a,
        aBCd4c16b4c = mkldnn_aBCd4c16b4c,
        aBCd4c4b = mkldnn_aBCd4c4b,
        ABcd8a16b2a = mkldnn_ABcd8a16b2a,
        ABcd8a8b = mkldnn_ABcd8a8b,
        /// 4D tensor blocked by 2nd dimension with block size 8
        aBcd8b = mkldnn_aBcd8b,
        ABcd8b16a2b = mkldnn_ABcd8b16a2b,
        aBCd8b16c2b = mkldnn_aBCd8b16c2b,
        /// 4D tensor blocked by 1st and 2nd dimension with block size 8
        ABcd8b8a = mkldnn_ABcd8b8a,
        aBCd8b8c = mkldnn_aBCd8b8c,
        aBCd8c16b2c = mkldnn_aBCd8c16b2c,
        aBCd8c8b = mkldnn_aBCd8c8b,
        Abcde16a = mkldnn_Abcde16a,
        ABcde16a16b = mkldnn_ABcde16a16b,
        aBcde16b = mkldnn_aBcde16b,
        ABcde16b16a = mkldnn_ABcde16b16a,
        aBCde16b16c = mkldnn_aBCde16b16c,
        aBCde16c16b = mkldnn_aBCde16c16b,
        aBCde2c8b4c = mkldnn_aBCde2c8b4c,
        Abcde4a = mkldnn_Abcde4a,
        aBcde4b = mkldnn_aBcde4b,
        ABcde4b4a = mkldnn_ABcde4b4a,
        aBCde4b4c = mkldnn_aBCde4b4c,
        aBCde4c16b4c = mkldnn_aBCde4c16b4c,
        aBCde4c4b = mkldnn_aBCde4c4b,
        Abcde8a = mkldnn_Abcde8a,
        ABcde8a8b = mkldnn_ABcde8a8b,
        aBcde8b = mkldnn_aBcde8b,
        ABcde8b16a2b = mkldnn_ABcde8b16a2b,
        aBCde8b16c2b = mkldnn_aBCde8b16c2b,
        ABcde8b8a = mkldnn_ABcde8b8a,
        aBCde8b8c = mkldnn_aBCde8b8c,
        ABcd4a8b8a4b = mkldnn_ABcd4a8b8a4b,
        ABcd2a8b8a2b = mkldnn_ABcd2a8b8a2b,
        aBCde4b8c8b4c = mkldnn_aBCde4b8c8b4c,
        aBCde2b8c8b2c = mkldnn_aBCde2b8c8b2c,
        aBCde8c16b2c = mkldnn_aBCde8c16b2c,
        aBCde8c8b = mkldnn_aBCde8c8b,
        aBcdef16b = mkldnn_aBcdef16b,
        aBCdef16b16c = mkldnn_aBCdef16b16c,
        aBCdef16c16b = mkldnn_aBCdef16c16b,
        aBcdef4b = mkldnn_aBcdef4b,
        aBCdef4c4b = mkldnn_aBCdef4c4b,
        aBCdef8b8c = mkldnn_aBCdef8b8c,
        aBCdef8c16b2c = mkldnn_aBCdef8c16b2c,
        aBCdef8c8b = mkldnn_aBCdef8c8b,
        aBdc16b = mkldnn_aBdc16b,
        aBdc4b = mkldnn_aBdc4b,
        aBdc8b = mkldnn_aBdc8b,
        aBdec16b = mkldnn_aBdec16b,
        aBdec4b = mkldnn_aBdec4b,
        aBdec8b = mkldnn_aBdec8b,
        aBdefc16b = mkldnn_aBdefc16b,
        aCBdef16c16b = mkldnn_aCBdef16c16b,
        aBdefc4b = mkldnn_aBdefc4b,
        aBdefc8b = mkldnn_aBdefc8b,
        Acb16a = mkldnn_Acb16a,
        Acb4a = mkldnn_Acb4a,
        Acb8a = mkldnn_Acb8a,
        aCBd16b16c = mkldnn_aCBd16b16c,
        aCBd16c16b = mkldnn_aCBd16c16b,
        aCBde16b16c = mkldnn_aCBde16b16c,
        aCBde16c16b = mkldnn_aCBde16c16b,
        Acdb16a = mkldnn_Acdb16a,
        Acdb4a = mkldnn_Acdb4a,
        Acdb8a = mkldnn_Acdb8a,
        Acdeb16a = mkldnn_Acdeb16a,
        Acdeb4a = mkldnn_Acdeb4a,
        Acdeb8a = mkldnn_Acdeb8a,
        BAc16a16b = mkldnn_BAc16a16b,
        BAc16b16a = mkldnn_BAc16b16a,
        BAcd16a16b = mkldnn_BAcd16a16b,
        BAcd16b16a = mkldnn_BAcd16b16a,
        ABcd32a32b = mkldnn_ABcd32a32b,
        BAcde16b16 = mkldnn_BAcde16b16a,
        aBdec32b   = mkldnn_aBdec32b,
        Abcdef16a  = mkldnn_Abcdef16a,
        Acdb32a    = mkldnn_Acdb32a,
        format_tag_last = mkldnn_format_tag_last,

        x = mkldnn_x,
        /// 2D CNN activations tensor,
        /// an alias to #mkldnn::memory::format_tag::ab
        nc = mkldnn_nc,
        cn = mkldnn_cn,
        ncw = mkldnn_ncw,
        nwc = mkldnn_nwc,
        /// 4D CNN activations tensor,
        /// an alias to #mkldnn::memory::format_tag::abcd
        nchw = mkldnn_nchw,
        /// 4D CNN activations tensor,
        /// an alias to #mkldnn::memory::format_tag::acdb
        nhwc = mkldnn_nhwc,
        /// 4D CNN activations tensor,
        /// an alias to #mkldnn::memory::format_tag::bcda
        chwn = mkldnn_chwn,
        ncdhw = mkldnn_ncdhw,
        ndhwc = mkldnn_ndhwc,
        oi = mkldnn_oi,
        io = mkldnn_io,
        oiw = mkldnn_oiw,
        wio = mkldnn_wio,
        oihw = mkldnn_oihw,
        hwio = mkldnn_hwio,
        ihwo = mkldnn_ihwo,
        iohw = mkldnn_iohw,
        oidhw = mkldnn_oidhw,
        dhwio = mkldnn_dhwio,
        goiw = mkldnn_goiw,
        goihw = mkldnn_goihw,
        hwigo = mkldnn_hwigo,
        giohw = mkldnn_giohw,
        goidhw = mkldnn_goidhw,
        tnc = mkldnn_tnc,
        ntc = mkldnn_ntc,
        ldsnc = mkldnn_ldsnc,
        ldigo = mkldnn_ldigo,
        ldgoi = mkldnn_ldgoi,
        ldgo = mkldnn_ldgo,
        nCdhw16c = mkldnn_nCdhw16c,
        nCdhw4c = mkldnn_nCdhw4c,
        nCdhw8c = mkldnn_nCdhw8c,
        nChw16c = mkldnn_nChw16c,
        nChw4c = mkldnn_nChw4c,
        nChw8c = mkldnn_nChw8c,
        nCw16c = mkldnn_nCw16c,
        nCw4c = mkldnn_nCw4c,
        nCw8c = mkldnn_nCw8c,
        NCw16n16c = mkldnn_NCw16n16c,
        NChw16n16c = mkldnn_NChw16n16c,
        NCdhw16n16c = mkldnn_NCdhw16n16c,
        NChw32n32c  = mkldnn_NChw32n32c,
        IOhw16i16o  = mkldnn_IOhw16i16o,
        Ohwi32o     = mkldnn_Ohwi32o,
        IOdhw16i16o = mkldnn_IOdhw16i16o,
        gIOhw16i16o = mkldnn_gIOhw16i16o,
        gOhwi32o    = mkldnn_gOhwi32o,
        Goidhw16g   = mkldnn_Goidhw16g,
        IOw16o16i = mkldnn_IOw16o16i,
        OIw16i16o = mkldnn_OIw16i16o,
        IOw16i16o = mkldnn_IOw16i16o,
        gIOw16i16o = mkldnn_gIOw16i16o,
        OIw16o16i = mkldnn_OIw16o16i,
        Oiw16o = mkldnn_Oiw16o,
        OIw4i16o4i = mkldnn_OIw4i16o4i,
        OIw4i4o = mkldnn_OIw4i4o,
        Oiw4o = mkldnn_Oiw4o,
        OIw8i16o2i = mkldnn_OIw8i16o2i,
        OIw8i8o = mkldnn_OIw8i8o,
        OIw8o16i2o = mkldnn_OIw8o16i2o,
        OIw8o8i = mkldnn_OIw8o8i,
        Owi16o = mkldnn_Owi16o,
        Owi4o = mkldnn_Owi4o,
        Owi8o = mkldnn_Owi8o,
        IOhw16o16i = mkldnn_IOhw16o16i,
        Ohwi16o = mkldnn_Ohwi16o,
        Ohwi4o = mkldnn_Ohwi4o,
        Ohwi8o = mkldnn_Ohwi8o,
        OIhw16i16o = mkldnn_OIhw16i16o,
        OIhw16o16i = mkldnn_OIhw16o16i,
        Oihw16o = mkldnn_Oihw16o,
        OIhw4i16o4i = mkldnn_OIhw4i16o4i,
        OIhw4i4o = mkldnn_OIhw4i4o,
        Oihw4o = mkldnn_Oihw4o,
        OIhw8i16o2i = mkldnn_OIhw8i16o2i,
        OIhw8i8o = mkldnn_OIhw8i8o,
        OIhw8o16i2o = mkldnn_OIhw8o16i2o,
        OIhw8o8i = mkldnn_OIhw8o8i,
        Odhwi16o = mkldnn_Odhwi16o,
        Odhwi4o = mkldnn_Odhwi4o,
        Odhwi8o = mkldnn_Odhwi8o,
        OIdhw16i16o = mkldnn_OIdhw16i16o,
        OIdhw16o16i = mkldnn_OIdhw16o16i,
        Oidhw16o = mkldnn_Oidhw16o,
        OIdhw4i4o = mkldnn_OIdhw4i4o,
        Oidhw4o = mkldnn_Oidhw4o,
        OIdhw8i16o2i = mkldnn_OIdhw8i16o2i,
        OIdhw8i8o = mkldnn_OIdhw8i8o,
        OIdhw8o8i = mkldnn_OIdhw8o8i,
        gIOw16o16i = mkldnn_gIOw16o16i,
        gOIw16i16o = mkldnn_gOIw16i16o,
        gOIw16o16i = mkldnn_gOIw16o16i,
        gOiw16o = mkldnn_gOiw16o,
        gOIw4i16o4i = mkldnn_gOIw4i16o4i,
        gOIw4i4o = mkldnn_gOIw4i4o,
        gOiw4o = mkldnn_gOiw4o,
        gOIw8i16o2i = mkldnn_gOIw8i16o2i,
        gOIw8i8o = mkldnn_gOIw8i8o,
        gOIw8o16i2o = mkldnn_gOIw8o16i2o,
        gOIw8o8i = mkldnn_gOIw8o8i,
        gOwi16o = mkldnn_gOwi16o,
        gOwi4o = mkldnn_gOwi4o,
        gOwi8o = mkldnn_gOwi8o,
        gIOhw16o16i = mkldnn_gIOhw16o16i,
        gOhwi16o = mkldnn_gOhwi16o,
        gOhwi4o = mkldnn_gOhwi4o,
        gOhwi8o = mkldnn_gOhwi8o,
        Goihw16g = mkldnn_Goihw16g,
        gOIhw16i16o = mkldnn_gOIhw16i16o,
        gOIhw16o16i = mkldnn_gOIhw16o16i,
        gOihw16o = mkldnn_gOihw16o,
        gOIhw2i8o4i = mkldnn_gOIhw2i8o4i,
        gOIhw4i16o4i = mkldnn_gOIhw4i16o4i,
        gOIhw4i4o = mkldnn_gOIhw4i4o,
        gOIhw4o4i = mkldnn_gOIhw4o4i,
        gOihw4o = mkldnn_gOihw4o,
        Goihw8g = mkldnn_Goihw8g,
        gOIhw8i16o2i = mkldnn_gOIhw8i16o2i,
        gOIhw8i8o = mkldnn_gOIhw8i8o,
        gOIhw8o16i2o = mkldnn_gOIhw8o16i2o,
        OIhw4o8i8o4i = mkldnn_OIhw4o8i8o4i,
        OIhw2o8i8o2i = mkldnn_OIhw2o8i8o2i,
        gOIhw4o8i8o4i = mkldnn_gOIhw4o8i8o4i,
        gOIhw2o8i8o2i = mkldnn_gOIhw2o8i8o2i,
        gOIhw8o8i = mkldnn_gOIhw8o8i,
        gIOdhw16i16o = mkldnn_gIOdhw16i16o,
        gOdhwi16o = mkldnn_gOdhwi16o,
        gOdhwi4o = mkldnn_gOdhwi4o,
        gOdhwi8o = mkldnn_gOdhwi8o,
        gOIdhw16i16o = mkldnn_gOIdhw16i16o,
        gOIdhw16o16i = mkldnn_gOIdhw16o16i,
        gOidhw16o = mkldnn_gOidhw16o,
        gOIdhw4i4o = mkldnn_gOIdhw4i4o,
        gOidhw4o = mkldnn_gOidhw4o,
        gOIdhw8i16o2i = mkldnn_gOIdhw8i16o2i,
        gOIdhw8i8o = mkldnn_gOIdhw8i8o,
        gOIdhw8o8i = mkldnn_gOIdhw8o8i,
    };

    /// A memory descriptor.
    struct desc {
        friend struct memory;
        /// The underlying C API data structure.
        mkldnn_memory_desc_t data;

        /// Constructs a zero memory descriptor
        desc(): data() {}

        /// Constructs a memory descriptor.
        ///
        /// @param adims Data dimensions
        /// @param adata_type Data precision/type.
        /// @param aformat Data layout format tag.
        desc(const dims &adims, data_type adata_type,
                format_tag aformat) {
            validate_dims(adims);
            error::wrap_c_api(mkldnn_memory_desc_init_by_tag(&data, (int)adims.size(),
                        adims.size() == 0 ? nullptr : &adims[0],
                        convert_to_c(adata_type), convert_to_c(aformat)),
                    "could not initialize a memory descriptor");
        }

        /// Constructs a memory descriptor by strides.
        ///
        /// @param adims Data dimensions
        /// @param adata_type Data precision/type.
        /// @param astrides The strides for dimensions.
        desc(const dims &adims, data_type adata_type, const dims &astrides) {
            validate_dims(adims);
            error::wrap_c_api(mkldnn_memory_desc_init_by_strides(&data,
                        (int)adims.size(),
                        adims.size() == 0 ? nullptr : &adims[0],
                        convert_to_c(adata_type),
                        astrides.size() == 0 ? nullptr : &astrides[0]),
                    "could not initialize a memory descriptor");
        }

        /// Constructs a memory descriptor from a C API data structure.
        ///
        /// @param adata A C API #mkldnn_memory_desc_t structure.
        desc(const mkldnn_memory_desc_t &adata): data(adata) {}

        /// Constructs a sub-memory descriptor.
        //
        /// @param adims Sizes of a sub-memory
        /// @param offsets Offsets of a sub-memory
        desc submemory_desc(const dims &adims, const dims &offsets) {
            mkldnn_memory_desc_t sub_md;
            error::wrap_c_api(mkldnn_memory_desc_init_submemory(&sub_md,
                        &data, &adims[0], &offsets[0]),
                    "could not initialize a sub-memory");
            return desc(sub_md);
        }

        /// Returns the number of bytes required to allocate the memory
        /// described including the padding area.
        size_t get_size() const { return mkldnn_memory_desc_get_size(&data); }

        bool operator==(const desc &other) const {
            return mkldnn_memory_desc_equal(&data, &other.data) != 0;
        }

        bool operator!=(const desc &other) const { return !operator==(other); }
    };

    memory() = default;

    /// Constructs a memory.
    ///
    /// @param md Memory descriptor.
    /// @param aengine Engine.
    /// @param ahandle handle.
    memory(const desc &md, const engine &aengine, void *ahandle) {
        mkldnn_memory_t result;
        error::wrap_c_api(mkldnn_memory_create(&result, &md.data,
                    aengine.get(), ahandle), "could not create a memory");
        reset(result);
    }

    /// Constructs a memory.
    ///
    /// @param md Memory descriptor.
    /// @param aengine Engine.
    memory(const desc &md, const engine &aengine)
        : memory(md, aengine, MKLDNN_MEMORY_ALLOCATE) {}

    /// Returns the descriptor of the memory.
    desc get_desc() const {
        const mkldnn_memory_desc_t *cdesc;
        error::wrap_c_api(mkldnn_memory_get_memory_desc(get(), &cdesc),
                "could not get memory descriptor from a memory");
        return desc(*cdesc);
    }

    /// Returns the engine of the memory.
    engine get_engine() const {
        mkldnn_engine_t engine_q;
        error::wrap_c_api(mkldnn_memory_get_engine(get(), &engine_q),
                "could not get engine from a memory");
        return engine(engine_q);
    }

    /// Returns a handle of the data contained in the memory.
    ///
    /// On the CPU engine, this is a pointer to the allocated memory.
    void *get_data_handle() const {
        void *handle;
        error::wrap_c_api(mkldnn_memory_get_data_handle(get(), &handle),
                "could not get native handle");
        return handle;
    }

    void set_data_handle(void *handle) const {
        error::wrap_c_api(mkldnn_memory_set_data_handle(get(), handle),
                "could not set native handle");
    }

    /// Maps the data of the memory.
    ///
    /// Mapping allows to read/write directly from/to the memory contents for
    /// backends that do not support direct accessing.
    ///
    /// Mapping is an exclusive operation - a memory object cannot be used in
    /// other operations until this memory object is unmapped.
    /// @tparam T Type of the pointer to be mapped.
    template <typename T = void>
    T *map_data() const {
        void *mapped_ptr;
        error::wrap_c_api(mkldnn_memory_map_data(get(), &mapped_ptr),
                "could not map the data");
        return static_cast<T *>(mapped_ptr);
    }

    /// Unmaps the previously mapped data for the memory.
    ///
    /// Any changes of the mapped data are synchronized back to the memory
    /// after the call is complete. The mapped pointer must be
    /// obtained through a map_data() call.
    void unmap_data(void *mapped_ptr) const {
        error::wrap_c_api(mkldnn_memory_unmap_data(get(), mapped_ptr),
                "could not unmap the data");
    }

#if MKLDNN_WITH_OPENCL
    cl_mem get_ocl_mem_object() const {
        cl_mem mem_object;
        error::wrap_c_api(mkldnn_memory_get_ocl_mem_object(get(), &mem_object),
                "could not get OpenCL memory object");
        return mem_object;
    }

    void set_ocl_mem_object(cl_mem mem_object) {
        error::wrap_c_api(mkldnn_memory_set_ocl_mem_object(get(), mem_object),
                "could not set OpenCL memory object");
    }
#endif

#if MKLDNN_WITH_SYCL
    /// Returns the underlying SYCL buffer object.
    ///
    /// @tparam T Type of the requested buffer.
    /// @tparam ndims Number of dimensions of the requested buffer.
    template <typename T, int ndims = 1>
    cl::sycl::buffer<T, ndims> get_sycl_buffer(size_t *offset = nullptr) const {
        static_assert(ndims == 1, "only 1D buffers supported");

        void *handle_ptr;
        error::wrap_c_api(
                mkldnn_memory_get_data_handle(get(), &handle_ptr),
                "could not get SYCL buffer object");

        // XXX: workaround for ComputeCpp
        // ComputeCpp fails to construct zero-range buffer
        if (!handle_ptr)
            return cl::sycl::buffer<T, ndims>(cl::sycl::range<1>(1));

#if MKLDNN_ENABLE_SYCL_VPTR
        if (offset)
            *offset = get_sycl_offset(handle_ptr);

        auto buf = mkldnn::get_sycl_buffer(handle_ptr);
        auto range = cl::sycl::range<1>(buf.get_size());
        return buf.reinterpret<T, 1>(range);
#else
        auto &untyped_buf = *static_cast<impl::sycl::untyped_sycl_buffer_t *>(
                handle_ptr);
        if (offset)
            *offset = 0;
        return untyped_buf.reinterpret<T, ndims>();
#endif
    }

#if MKLDNN_ENABLE_SYCL_VPTR == 0
    /// Sets the underlying buffer to the given SYCL buffer.
    ///
    /// @tparam T Type of the buffer.
    /// @tparam ndims Number of dimensions of the buffer.
    /// @param buf SYCL buffer.
    template <typename T, int ndims>
    void set_sycl_buffer(cl::sycl::buffer<T, ndims> &buf) {
        auto range = cl::sycl::range<1>(buf.get_size());
        auto buf_u8 = buf.template reinterpret<uint8_t, 1>(range);
        impl::sycl::untyped_sycl_buffer_t untyped_buf(buf_u8);
        error::wrap_c_api(
                mkldnn_memory_set_data_handle(get(), static_cast<void *>(&untyped_buf)),
                "could not set SYCL buffer object");
    }
#endif
#endif

    // Must go away or be private:
    static mkldnn_data_type_t convert_to_c(data_type adata_type) {
        return static_cast<mkldnn_data_type_t>(adata_type);
    }
    static mkldnn_format_tag_t convert_to_c(format_tag aformat) {
        return static_cast<mkldnn_format_tag_t>(aformat);
    }
};

inline bool operator==(mkldnn_data_type_t a, memory::data_type b) {
    return a == memory::convert_to_c(b);
}
inline bool operator!=(mkldnn_data_type_t a, memory::data_type b) {
    return !(a == b);
}
inline bool operator==(memory::data_type a, mkldnn_data_type_t b) {
    return b == a;
}
inline bool operator!=(memory::data_type a, mkldnn_data_type_t b) {
    return !(a == b);
}

inline bool operator==(mkldnn_format_tag_t a, memory::format_tag b) {
    return a == memory::convert_to_c(b);
}
inline bool operator!=(mkldnn_format_tag_t a, memory::format_tag b) {
    return !(a == b);
}
inline bool operator==(memory::format_tag a, mkldnn_format_tag_t b) {
    return b == a;
}
inline bool operator!=(memory::format_tag a, mkldnn_format_tag_t b) {
    return !(a == b);
}

/// @}

/// @addtogroup cpp_api_reorder Reorder
/// A primitive to copy data between memory formats.
///
/// @sa @ref dev_guide_reorder in developer guide
/// @sa @ref c_api_reorder in @ref c_api
/// @{

/// Initializes a reorder primitive using the description of the source
/// (@p src_engine and @p src_md) and destination (@p dst_engine and @p dst_md)
/// memory, and an @p attr attribute.
struct reorder : public primitive {
    struct primitive_desc : public handle<mkldnn_primitive_desc_t> {
        primitive_desc() = default;

        primitive_desc(const engine &src_engine, const memory::desc &src_md,
                const engine &dst_engine, const memory::desc &dst_md,
                const primitive_attr &aattr = primitive_attr()) {
            mkldnn_primitive_desc_t result;
            error::wrap_c_api(mkldnn_reorder_primitive_desc_create(&result,
                        &src_md.data, src_engine.get(),
                        &dst_md.data, dst_engine.get(), aattr.get()),
                    "could not create a reorder primitive descriptor");
            reset(result);
        }

        primitive_desc(const memory &src, const memory &dst,
                const primitive_attr &aattr = primitive_attr()) {
            mkldnn_primitive_desc_t result;
            auto src_md = src.get_desc();
            auto dst_md = dst.get_desc();
            error::wrap_c_api(mkldnn_reorder_primitive_desc_create(&result,
                        &src_md.data, src.get_engine().get(),
                        &dst_md.data, dst.get_engine().get(), aattr.get()),
                    "could not create a reorder primitive descriptor");
            reset(result);
        }

        /// Queries scratchpad memory descriptor.
        ///
        /// @sa @ref dev_guide_attributes_scratchpad
        memory::desc scratchpad_desc() const {
            const mkldnn_memory_desc_t *cdesc = mkldnn_primitive_desc_query_md(
                    get(), mkldnn::convert_to_c(query::scratchpad_md), 0);
            if (cdesc == nullptr)
                return memory::desc();
            return memory::desc(*cdesc);
        }

        engine scratchpad_engine() {
            mkldnn_engine_t engine_q;
            error::wrap_c_api(
                mkldnn_primitive_desc_query(get(),
                    mkldnn::convert_to_c(query::scratchpad_engine), 0, &engine_q),
                "could not get scratchpad engine from reorder primitive_desc");

            return engine(engine_q);
        }

        engine get_engine() { return engine::query(*this); }
    };

    reorder() = default;

    reorder(const primitive_desc &pd): primitive(pd.get()) {}

    reorder(const memory &src, const memory &dst):
        primitive(primitive_desc(src, dst).get()) {}

    using primitive::execute;

    void execute(stream astream, memory &src, memory &dst) {
        primitive::execute(astream,
                {{MKLDNN_ARG_FROM, src}, {MKLDNN_ARG_TO, dst}});
    }
};

/// @}

/// @addtogroup cpp_api_concat Concat
/// A primitive to concatenate data by arbitrary dimension.
///
/// @sa @ref dev_guide_concat in developer guide
/// @sa @ref c_api_concat in @ref c_api
/// @{

/// Implements primitive descriptor and primitive for concat.
///
/// Creates an out-of-place primitive descriptor for concatenation of @p n
/// inputs by @p concat_dimension with resulting @p output_desc memory
/// descriptor. @p output_desc can be NULL or specified with the
/// #mkldnn::memory::format_tag::any format kind--in this case, the appropriate memory
/// format would be chosen automatically.
struct concat : public primitive {
    struct primitive_desc : public handle<mkldnn_primitive_desc_t> {
        std::vector<mkldnn_memory_desc_t> cpp_to_c(
                const std::vector<memory::desc> &srcs) {
            std::vector<mkldnn_memory_desc_t> c_api_srcs;
            c_api_srcs.reserve(srcs.size());
            for (const auto &s : srcs) c_api_srcs.push_back(s.data);
            return c_api_srcs;
        }

        primitive_desc() = default;

        primitive_desc(const memory::desc &dst, int concat_dimension,
                const std::vector<memory::desc> &srcs, const engine &aengine,
                const primitive_attr &aattr = primitive_attr()) {
            auto c_api_srcs = cpp_to_c(srcs);

            mkldnn_primitive_desc_t result;
            error::wrap_c_api(
                    mkldnn_concat_primitive_desc_create(&result, &dst.data,
                            (int)c_api_srcs.size(), concat_dimension,
                            &c_api_srcs[0], aattr.get(), aengine.get()),
                    "could not create a concat primitive descriptor");
            reset(result);
        }

        primitive_desc(int concat_dimension,
                const std::vector<memory::desc> &srcs, const engine &aengine,
                const primitive_attr &aattr = primitive_attr()) {
            auto c_api_srcs = cpp_to_c(srcs);

            mkldnn_primitive_desc_t result;
            error::wrap_c_api(
                    mkldnn_concat_primitive_desc_create(&result, nullptr,
                            (int)c_api_srcs.size(), concat_dimension,
                            &c_api_srcs[0], aattr.get(), aengine.get()),
                    "could not create a concat primitive descriptor");
            reset(result);
        }

        /// Queries destination memory descriptor.
        memory::desc dst_desc() const {
            const mkldnn_memory_desc_t *cdesc = mkldnn_primitive_desc_query_md(
                    get(), mkldnn::convert_to_c(query::dst_md), 0);
            error::wrap_c_api(
                    cdesc == nullptr ? mkldnn_runtime_error : mkldnn_success,
                    "could not get a dst memory descriptor");
            return memory::desc(*cdesc);
        }

        /// Queries scratchpad memory descriptor.
        ///
        /// @sa @ref dev_guide_attributes_scratchpad
        memory::desc scratchpad_desc() const {
            const mkldnn_memory_desc_t *cdesc = mkldnn_primitive_desc_query_md(
                    get(), mkldnn::convert_to_c(query::scratchpad_md), 0);
            if (cdesc == nullptr)
                return memory::desc();
            return memory::desc(*cdesc);
        }

        engine get_engine() { return engine::query(*this); }
    };

    concat() = default;

    concat(const primitive_desc &pd): primitive(pd.get()) {}
};

/// @}

/// @addtogroup cpp_api_sum Sum
/// A primitive to sum data.
///
/// @sa @ref dev_guide_sum in developer guide
/// @sa @ref c_api_sum in @ref c_api
/// @{

/// Creates an out-of-place sum primitive descriptor for sum of @p n inputs
/// multiplied by the scale with resulting @p output_desc memory descriptor.
/// @p output_desc can be NULL or specified with the
/// #mkldnn::memory::format_tag::any format kind--in this case, the
/// appropriate memory format would be chosen automatically.
struct sum : public primitive {
    struct primitive_desc : public handle<mkldnn_primitive_desc_t> {
        std::vector<mkldnn_memory_desc_t> cpp_to_c(
                const std::vector<memory::desc> &srcs) {
            std::vector<mkldnn_memory_desc_t> c_api_srcs;
            c_api_srcs.reserve(srcs.size());
            for (const auto &s : srcs) c_api_srcs.push_back(s.data);
            return c_api_srcs;
        }

        primitive_desc() = default;

        primitive_desc(const memory::desc &dst,
                const std::vector<float> &scales,
                const std::vector<memory::desc> &srcs, const engine &aengine,
                const primitive_attr &aattr = primitive_attr()) {
            error::wrap_c_api(scales.size() == srcs.size()
                    ? mkldnn_success : mkldnn_invalid_arguments,
                "number of scales not equal to number of srcs");

            auto c_api_srcs = cpp_to_c(srcs);

            mkldnn_primitive_desc_t result;
            error::wrap_c_api(mkldnn_sum_primitive_desc_create(
                    &result, &dst.data, (int)c_api_srcs.size(),
                    &scales[0], &c_api_srcs[0], aattr.get(), aengine.get()),
                "could not create a sum primitive descriptor");
            reset(result);
        }

        primitive_desc(const std::vector<float> &scales,
                const std::vector<memory::desc> &srcs, const engine &aengine,
                const primitive_attr &aattr = primitive_attr()) {
            error::wrap_c_api(scales.size() == srcs.size()
                    ? mkldnn_success : mkldnn_invalid_arguments,
                "number of scales not equal to number of srcs");

            auto c_api_srcs = cpp_to_c(srcs);
            mkldnn_primitive_desc_t result;
            error::wrap_c_api(mkldnn_sum_primitive_desc_create(&result,
                        nullptr, (int)c_api_srcs.size(), &scales[0],
                        &c_api_srcs[0], aattr.get(), aengine.get()),
                    "could not create a sum primitive descriptor");
            reset(result);
        }

        /// Queries destination memory descriptor.
        memory::desc dst_desc() const {
            const mkldnn_memory_desc_t *cdesc = mkldnn_primitive_desc_query_md(
                    get(), mkldnn::convert_to_c(query::dst_md), 0);
            error::wrap_c_api(
                    cdesc == nullptr ? mkldnn_runtime_error : mkldnn_success,
                    "could not get a dst memory descriptor");
            return memory::desc(*cdesc);
        }

        /// Queries scratchpad memory descriptor.
        ///
        /// @sa @ref dev_guide_attributes_scratchpad
        memory::desc scratchpad_desc() const {
            const mkldnn_memory_desc_t *cdesc = mkldnn_primitive_desc_query_md(
                    get(), mkldnn::convert_to_c(query::scratchpad_md), 0);
            if (cdesc == nullptr)
                return memory::desc();
            return memory::desc(*cdesc);
        }

        engine get_engine() { return engine::query(*this); }
    };

    sum() = default;

    sum(const primitive_desc &pd): primitive(pd.get()) {}
};

/// @}

/// @}

/// @addtogroup cpp_api_primitives Primitives
/// @{

/// @addtogroup cpp_api_primitive_descriptors Primitive descriptors
/// @{

/// A base class for all primitive descriptors.
struct primitive_desc : public handle<mkldnn_primitive_desc_t> {
    primitive_desc() = default;

    /// Creates a primitive descriptor from given @p op_desc, @p attr, @p
    /// engine, and optionally a hint primitive descriptor from forward
    /// propagation.
    primitive_desc(const_mkldnn_op_desc_t desc, const primitive_attr *attr,
            const engine &e, const_mkldnn_primitive_desc_t hint_fwd_pd) {
        mkldnn_primitive_desc_iterator_t iterator = nullptr;
        mkldnn_status_t status = mkldnn_primitive_desc_iterator_create(
                &iterator, desc, attr ? attr->get() : nullptr, e.get(),
                hint_fwd_pd);
        error::wrap_c_api(status,
                "could not create a primitive descriptor iterator");
        pd_iterator.reset(iterator);
        fetch_impl();
    }

    engine get_engine() { return engine::query(*this); }

    primitive_attr get_primitive_attr() const {
        const_mkldnn_primitive_attr_t const_cattr;
        error::wrap_c_api(mkldnn_primitive_desc_get_attr(get(), &const_cattr),
                "could not get attributes");
        mkldnn_primitive_attr_t cattr;
        error::wrap_c_api(mkldnn_primitive_attr_clone(&cattr, const_cattr),
                "could not clone attributes");

        primitive_attr attr;
        attr.reset(cattr);
        return attr;
    }

    /// Returns implementation name
    const char *impl_info_str() const {
        const char *res;
        error::wrap_c_api(mkldnn_primitive_desc_query(get(),
                    mkldnn_query_impl_info_str, 0, &res),
                "could not query implementation info string");
        return res;
    }

    /// Queries the memory::dim value (same as int64_t)
    memory::dim query_s64(query q) const {
        memory::dim res;
        mkldnn_status_t status = mkldnn_primitive_desc_query(get(),
                mkldnn::convert_to_c(q), 0, &res);
        return status == mkldnn_success ? res : 0;
    }

    /// Advances the next implementation for the given op descriptor.
    ///
    /// Returns:
    /// - @c true on success
    /// - @c false if the last implementation reached, and
    ///   the primitive descriptor itself is kept unchanged
    bool next_impl() {
        mkldnn_status_t status = mkldnn_primitive_desc_iterator_next(
                pd_iterator.get());
        if (status == mkldnn_iterator_ends) return false;
        error::wrap_c_api(status, "primitive descriptor iterator next failed");

        fetch_impl();
        return true;
    }

    /// Queries and returns requested memory descriptor.
    memory::desc query_md(query what, int idx = 0) const {
        std::vector<query> valid_q{ query::src_md, query::diff_src_md,
            query::weights_md, query::diff_weights_md, query::dst_md,
            query::diff_dst_md, query::workspace_md, query::scratchpad_md };
        if (!std::any_of(valid_q.cbegin(), valid_q.cend(),
                    [=](query q) { return what == q; }))
            throw error(mkldnn_invalid_arguments, "invalid memory query");

        const mkldnn_memory_desc_t *cdesc = mkldnn_primitive_desc_query_md(
                get(), mkldnn::convert_to_c(what), idx);
        if (cdesc == nullptr) return memory::desc();

        return memory::desc(*cdesc);
    }

    /// Queries scratchpad memory descriptor.
    ///
    /// @sa @ref dev_guide_attributes_scratchpad
    memory::desc scratchpad_desc() const {
        return query_md(query::scratchpad_md, 0);
    }

  private:
    handle<mkldnn_primitive_desc_iterator_t> pd_iterator;
    void fetch_impl() {
        mkldnn_primitive_desc_t pd = mkldnn_primitive_desc_iterator_fetch(
                pd_iterator.get());
        error::wrap_c_api(pd != nullptr ? mkldnn_success : mkldnn_runtime_error,
                "could not fetch a primitive descriptor from the iterator");
        reset(pd);
    }
};

/// @}

/// @addtogroup cpp_api_convolution Convolution
/// Computes a forward propagation, backward propagation, or weight update
/// for convolution operation with bias on a batch of multi-dimensional tensors.
///
/// @sa @ref dev_guide_convolution in developer guide
/// @sa @ref c_api_convolution in @ref c_api
/// @{

/// Convolution forward propagation.
///
/// Implements descriptor, primitive descriptor, and primitive
/// for the convolution forward propagation.
struct convolution_forward: public primitive {

    /// Descriptor for convolution forward propagation.
    struct desc {
        mkldnn_convolution_desc_t data;

        /// Initializes a descriptor for convolution forward propagation without
        /// bias using @p aprop_kind (possible values are
        /// #mkldnn::forward_training and #mkldnn::forward_inference),
        /// @p aalgorithm, memory descriptors, @p strides, @p padding_l, and
        /// @p padding_r.
        ///
        /// @note Memory descriptors are allowed to be initialized with
        ///       #mkldnn::memory::format_tag::any value of @p format_kind.
        desc(prop_kind aprop_kind, algorithm aalgorithm,
                const memory::desc &src_desc,
                const memory::desc &weights_desc,
                const memory::desc &bias_desc,
                const memory::desc &dst_desc,
                const memory::dims strides,
                const memory::dims padding_l,
                const memory::dims padding_r) {
            memory::validate_dims(strides);
            memory::validate_dims(padding_l);
            memory::validate_dims(padding_r);
            error::wrap_c_api(mkldnn_convolution_forward_desc_init(&data,
                        mkldnn::convert_to_c(aprop_kind), convert_to_c(aalgorithm),
                        &src_desc.data, &weights_desc.data, &bias_desc.data,
                        &dst_desc.data, &strides[0], &padding_l[0],
                        &padding_r[0]),
                    "could not create a convolution forward descriptor");
        }

        /// Initializes a descriptor for convolution forward propagation with
        /// bias using @p prop_kind (possible values are
        /// #mkldnn::forward_training and #mkldnn::forward_inference), @p
        /// aalgorithm, memory descriptors, @p strides, @p padding_l, and @p
        /// padding_r.
        ///
        /// @note Memory descriptors are allowed to be initialized with
        ///       #mkldnn::memory::format_tag::any value of @p format_kind.
        desc(prop_kind aprop_kind, algorithm aalgorithm,
                const memory::desc &src_desc,
                const memory::desc &weights_desc,
                const memory::desc &dst_desc,
                const memory::dims strides,
                const memory::dims padding_l,
                const memory::dims padding_r) {
            memory::validate_dims(strides);
            memory::validate_dims(padding_l);
            memory::validate_dims(padding_r);
            error::wrap_c_api(mkldnn_convolution_forward_desc_init(&data,
                        mkldnn::convert_to_c(aprop_kind), convert_to_c(aalgorithm),
                        &src_desc.data, &weights_desc.data, nullptr,
                        &dst_desc.data, &strides[0], &padding_l[0],
                        &padding_r[0]),
                    "could not create a convolution forward descriptor");
        }

        /// Initializes a descriptor for dilated convolution forward propagation
        /// without bias using @p prop_kind (possible values are
        /// #mkldnn::forward_training and #mkldnn::forward_inference),
        /// @p aalgorithm, memory descriptors, @p strides, @p dilates,
        /// @p padding_l, and @p padding_r.
        ///
        /// @note Memory descriptors are allowed to be initialized with
        ///       #mkldnn::memory::format_tag::any value of @p format_kind.
        desc(prop_kind aprop_kind, algorithm aalgorithm,
                const memory::desc &src_desc,
                const memory::desc &weights_desc,
                const memory::desc &bias_desc,
                const memory::desc &dst_desc,
                const memory::dims strides,
                const memory::dims dilates,
                const memory::dims padding_l,
                const memory::dims padding_r) {
            memory::validate_dims(strides);
            memory::validate_dims(dilates);
            memory::validate_dims(padding_l);
            memory::validate_dims(padding_r);
            error::wrap_c_api(
                mkldnn_dilated_convolution_forward_desc_init(&data,
                    mkldnn::convert_to_c(aprop_kind), convert_to_c(aalgorithm),
                        &src_desc.data, &weights_desc.data, &bias_desc.data,
                        &dst_desc.data, &strides[0], &dilates[0],
                        &padding_l[0], &padding_r[0]),
                    "could not create a dilated convolution forward descriptor");
        }

        /// Initializes a descriptor for dilated convolution forward propagation
        /// with bias using @p prop_kind (possible values are
        /// #mkldnn::forward_training and #mkldnn::forward_inference),
        /// @p aalgorithm, memory descriptors, @p strides, @p dilates,
        /// @p padding_l, and @p padding_r.
        ///
        /// @note Memory descriptors are allowed to be initialized with
        ///       #mkldnn::memory::format_tag::any value of @p format_kind.
        desc(prop_kind aprop_kind, algorithm aalgorithm,
                const memory::desc &src_desc,
                const memory::desc &weights_desc,
                const memory::desc &dst_desc,
                const memory::dims strides,
                const memory::dims dilates,
                const memory::dims padding_l,
                const memory::dims padding_r) {
            memory::validate_dims(strides);
            memory::validate_dims(dilates);
            memory::validate_dims(padding_l);
            memory::validate_dims(padding_r);
            error::wrap_c_api(
                mkldnn_dilated_convolution_forward_desc_init(&data,
                    mkldnn::convert_to_c(aprop_kind), convert_to_c(aalgorithm),
                        &src_desc.data, &weights_desc.data, nullptr,
                        &dst_desc.data, &strides[0], &dilates[0],
                        &padding_l[0], &padding_r[0]),
                    "could not create a dilated convolution forward descriptor");
        }
    };

    /// Primitive descriptor for convolution forward propagation.
    struct primitive_desc : public mkldnn::primitive_desc {
        primitive_desc() = default;

        /// Initializes a primitive descriptor for convolution forward
        /// propagation.
        primitive_desc(const desc &desc, const engine &e)
            : mkldnn::primitive_desc(&desc.data, nullptr, e, nullptr) {}

        /// Initializes a primitive descriptor for convolution forward
        /// propagation with attributes defined by @p attr.
        primitive_desc(const desc &desc, const primitive_attr &attr, const engine &e)
            : mkldnn::primitive_desc(&desc.data, &attr, e, nullptr) {}

        /// Queries source memory descriptor.
        memory::desc src_desc() const {
            return query_md(query::src_md, 0);
        }

        /// Queries weights memory descriptor.
        memory::desc weights_desc() const {
            return query_md(query::weights_md, 0);
        }

        /// Queries bias memory descriptor.
        memory::desc bias_desc() const {
            return query_md(query::weights_md, 1);
        }

        /// Queries destination memory descriptor.
        memory::desc dst_desc() const {
            return query_md(query::dst_md, 0);
        }
    };

    convolution_forward() = default;

    /// Creates a convolution forward propagation primitive from the
    /// corresponding primitive descriptor.
    convolution_forward(const primitive_desc &pd): primitive(pd) {}
};

/// Convolution backward propagation.
///
/// Implements descriptor, primitive descriptor, and primitive for the
/// convolution backward propagation.
struct convolution_backward_data : public primitive {

    /// Descriptor for convolution backward propagation.
    struct desc {
        mkldnn_convolution_desc_t data;

        /// Initializes a descriptor for convolution backward propagation
        /// using @p aalgorithm, memory descriptors, @p strides, @p
        /// padding_l, and @p padding_r.
        ///
        /// @note Memory descriptors are allowed to be initialized with
        ///       #mkldnn::memory::format_tag::any value of @p format_kind.
        desc(algorithm aalgorithm,
                const memory::desc &diff_src_desc,
                const memory::desc &weights_desc,
                const memory::desc &diff_dst_desc,
                const memory::dims strides,
                const memory::dims padding_l,
                const memory::dims padding_r) {
            memory::validate_dims(strides);
            memory::validate_dims(padding_l);
            memory::validate_dims(padding_r);
            error::wrap_c_api(mkldnn_convolution_backward_data_desc_init(
                        &data, convert_to_c(aalgorithm), &diff_src_desc.data,
                        &weights_desc.data, &diff_dst_desc.data,
                        &strides[0], &padding_l[0], &padding_r[0]),
                    "could not create a convolution backward data descriptor");
        }

        /// Initializes a descriptor for dilated convolution backward
        /// propagation using @p aalgorithm, memory descriptors, @p strides, @p
        /// padding_l, and @p padding_r.
        ///
        /// @note Memory descriptors are allowed to be initialized with
        ///       #mkldnn::memory::format_tag::any value of @p format_kind.
        desc(algorithm aalgorithm,
                const memory::desc &diff_src_desc,
                const memory::desc &weights_desc,
                const memory::desc &diff_dst_desc,
                const memory::dims strides,
                const memory::dims dilates,
                const memory::dims padding_l,
                const memory::dims padding_r) {
            memory::validate_dims(strides);
            memory::validate_dims(dilates);
            memory::validate_dims(padding_l);
            memory::validate_dims(padding_r);
            error::wrap_c_api(
                mkldnn_dilated_convolution_backward_data_desc_init(
                    &data, convert_to_c(aalgorithm), &diff_src_desc.data,
                    &weights_desc.data, &diff_dst_desc.data,
                    &strides[0], &dilates[0], &padding_l[0], &padding_r[0]),
                    "could not create a convolution backward data descriptor");
        }
    };

    /// Primitive descriptor for convolution backward propagation.
    struct primitive_desc : public mkldnn::primitive_desc {
        primitive_desc() = default;

        /// Initializes primitive descriptor for convolution backward
        /// propagation.
        primitive_desc(const desc &desc, const engine &e,
                const convolution_forward::primitive_desc &hint_fwd_pd)
            : mkldnn::primitive_desc(&desc.data, nullptr, e, hint_fwd_pd.get()) {}

        /// Initializes primitive descriptor for convolution backward
        /// propagation with attributes defined by @p attr.
        primitive_desc(const desc &desc, const primitive_attr &attr, const engine &e,
                const convolution_forward::primitive_desc &hint_fwd_pd)
            : mkldnn::primitive_desc(&desc.data, &attr, e, hint_fwd_pd.get()) {}

        /// Queries diff source gradient memory descriptor.
        memory::desc diff_src_desc() const {
            return query_md(query::diff_src_md, 0);
        }

        /// Queries weights memory descriptor.
        memory::desc weights_desc() const {
            return query_md(query::weights_md, 0);
        }

        /// Queries diff destination memory descriptor.
        memory::desc diff_dst_desc() const {
            return query_md(query::diff_dst_md, 0);
        }
    };

    convolution_backward_data() = default;

    /// Creates a convolution backward propagation primitive from the
    /// corresponding primitive descriptor.
    convolution_backward_data(const primitive_desc &pd): primitive(pd) {}
};

/// Convolution weight update.
///
/// Implements descriptor, primitive descriptor, and primitive for the
/// convolution weight update.
struct convolution_backward_weights : public primitive {

    /// Descriptor for convolution weight update.
    struct desc {
        mkldnn_convolution_desc_t data;

        /// Initializes a descriptor for convolution weight update with bias
        /// using @p aalgorithm, memory descriptors, @p strides, @p padding_l,
        /// and @p padding_r.
        ///
        /// @note Memory descriptors are allowed to be initialized with
        ///       #mkldnn::memory::format_tag::any value of @p format_kind.
        desc(algorithm aalgorithm,
                const memory::desc &src_desc,
                const memory::desc &diff_weights_desc,
                const memory::desc &diff_bias_desc,
                const memory::desc &diff_dst_desc,
                const memory::dims strides,
                const memory::dims padding_l,
                const memory::dims padding_r) {
            memory::validate_dims(strides);
            memory::validate_dims(padding_l);
            memory::validate_dims(padding_r);
            error::wrap_c_api(mkldnn_convolution_backward_weights_desc_init(
                        &data, convert_to_c(aalgorithm), &src_desc.data,
                        &diff_weights_desc.data, &diff_bias_desc.data,
                        &diff_dst_desc.data,
                        &strides[0], &padding_l[0], &padding_r[0]),
                    "could not create a convolution backward weights descriptor");
        }

        /// Initializes a descriptor for convolution weight update without
        /// bias using @p aalgorithm, memory descriptors, @p strides, @p
        /// padding_l, and @p padding_r.
        ///
        /// @note Memory descriptors are allowed to be initialized with
        ///       #mkldnn::memory::format_tag::any value of @p format_kind.
        desc(algorithm aalgorithm,
                const memory::desc &src_desc,
                const memory::desc &diff_weights_desc,
                const memory::desc &diff_dst_desc,
                const memory::dims strides,
                const memory::dims padding_l,
                const memory::dims padding_r) {
            memory::validate_dims(strides);
            memory::validate_dims(padding_l);
            memory::validate_dims(padding_r);
            error::wrap_c_api(mkldnn_convolution_backward_weights_desc_init(
                        &data, convert_to_c(aalgorithm), &src_desc.data,
                        &diff_weights_desc.data, nullptr, &diff_dst_desc.data,
                        &strides[0], &padding_l[0], &padding_r[0]),
                    "could not create a convolution backward weights descriptor");
        }

        /// Initializes a descriptor for dilated convolution weight update
        /// with bias using @p aalgorithm, memory descriptors, @p strides,
        /// @p dilates @p padding_l, and @p padding_r.
        ///
        /// @note Memory descriptors are allowed to be initialized with
        ///       #mkldnn::memory::format_tag::any value of @p format_kind.
        desc(algorithm aalgorithm,
                const memory::desc &src_desc,
                const memory::desc &diff_weights_desc,
                const memory::desc &diff_bias_desc,
                const memory::desc &diff_dst_desc,
                const memory::dims strides,
                const memory::dims dilates,
                const memory::dims padding_l,
                const memory::dims padding_r) {
            memory::validate_dims(strides);
            memory::validate_dims(dilates);
            memory::validate_dims(padding_l);
            memory::validate_dims(padding_r);
            error::wrap_c_api(mkldnn_dilated_convolution_backward_weights_desc_init(
                        &data, convert_to_c(aalgorithm), &src_desc.data,
                        &diff_weights_desc.data, &diff_bias_desc.data,
                        &diff_dst_desc.data,
                        &strides[0], &dilates[0], &padding_l[0], &padding_r[0]),
                    "could not create a convolution backward weights descriptor");
        }

        /// Initializes a descriptor for dilated convolution weight update
        /// without bias using @p aalgorithm, memory descriptors, @p strides,
        /// @p dilates @p padding_l, and @p padding_r.
        ///
        /// @note Memory descriptors are allowed to be initialized with
        ///       #mkldnn::memory::format_tag::any value of @p format_kind.
        desc(algorithm aalgorithm,
                const memory::desc &src_desc,
                const memory::desc &diff_weights_desc,
                const memory::desc &diff_dst_desc,
                const memory::dims strides,
                const memory::dims dilates,
                const memory::dims padding_l,
                const memory::dims padding_r) {
            memory::validate_dims(strides);
            memory::validate_dims(dilates);
            memory::validate_dims(padding_l);
            memory::validate_dims(padding_r);
            error::wrap_c_api(mkldnn_dilated_convolution_backward_weights_desc_init(
                        &data, convert_to_c(aalgorithm), &src_desc.data,
                        &diff_weights_desc.data, nullptr, &diff_dst_desc.data,
                        &strides[0], &dilates[0],  &padding_l[0],
                        &padding_r[0]),
                    "could not create a convolution backward weights descriptor");
        }

    };

    /// Primitive descriptor for convolution weight update.
    struct primitive_desc : public mkldnn::primitive_desc {
        primitive_desc() = default;

        /// Initializes a primitive descriptor for convolution weight update.
        primitive_desc(const desc &desc, const engine &e,
                const convolution_forward::primitive_desc &hint_fwd_pd)
            : mkldnn::primitive_desc(&desc.data, nullptr, e, hint_fwd_pd.get()) {}

        /// Initializes a primitive descriptor for convolution weight update
        /// with attributes defined by @p attr.
        primitive_desc(const desc &desc, const primitive_attr &attr, const engine &e,
                const convolution_forward::primitive_desc &hint_fwd_pd)
            : mkldnn::primitive_desc(&desc.data, &attr, e, hint_fwd_pd.get()) {}

        /// Queries source memory descriptor.
        memory::desc src_desc() const {
            return query_md(query::src_md, 0);
        }

        /// Queries diff weights memory descriptor.
        memory::desc diff_weights_desc() const {
            return query_md(query::diff_weights_md, 0);
        }

        /// Queries diff bias memory descriptor.
        memory::desc diff_bias_desc() const {
            return query_md(query::diff_weights_md, 1);
        }

        /// Queries diff destination memory descriptor.
        memory::desc diff_dst_desc() const {
            return query_md(query::diff_dst_md, 0);
        }
    };

    convolution_backward_weights() = default;

    /// Creates convolution weight update primitive from corresponding
    /// primitive descriptor.
    convolution_backward_weights(const primitive_desc &pd): primitive(pd) {}
};

/// @}
//
/// @addtogroup cpp_api_deconvolution Deconvolution
/// A primitive to compute deconvolution using different algorithms.
///
/// @sa @ref c_api_deconvolution in @ref c_api
/// @{

/// Deconvolution forward propagation.
///
/// Implements descriptor, primitive descriptor, and primitive
/// for the deconvolution forward propagation.
struct deconvolution_forward: public primitive {

    /// Descriptor for convolution forward propagation.
    struct desc {
        mkldnn_deconvolution_desc_t data;

        /// Initializes a descriptor for deconvolution forward propagation
        /// with bias using @p prop_kind (possible values are
        /// #mkldnn::forward_training and #mkldnn::forward_inference), @p
        /// aalgorithm, memory descriptors, @p strides, @p padding_l, and @p
        /// padding_r.
        ///
        /// @note Memory descriptors are allowed to be initialized with
        ///       #mkldnn::memory::format_tag::any value of @p format_kind.
        desc(prop_kind aprop_kind, algorithm aalgorithm,
                const memory::desc &src_desc,
                const memory::desc &weights_desc,
                const memory::desc &bias_desc,
                const memory::desc &dst_desc,
                const memory::dims strides,
                const memory::dims padding_l,
                const memory::dims padding_r) {
            memory::validate_dims(strides);
            memory::validate_dims(padding_l);
            memory::validate_dims(padding_r);
            error::wrap_c_api(mkldnn_deconvolution_forward_desc_init(&data,
                        mkldnn::convert_to_c(aprop_kind), convert_to_c(aalgorithm),
                        &src_desc.data, &weights_desc.data, &bias_desc.data,
                        &dst_desc.data, &strides[0], &padding_l[0],
                        &padding_r[0]),
                    "could not create a deconvolution forward descriptor");
        }

        /// Initializes a descriptor for deconvolution forward propagation
        /// without bias using @p prop_kind (possible values are
        /// #mkldnn::forward_training and #mkldnn::forward_inference), @p
        /// aalgorithm, memory descriptors, @p strides, @p padding_l, and @p
        /// padding_r.
        ///
        /// @note Memory descriptors are allowed to be initialized with
        ///       #mkldnn::memory::format_tag::any value of @p format_kind.
        desc(prop_kind aprop_kind, algorithm aalgorithm,
                const memory::desc &src_desc,
                const memory::desc &weights_desc,
                const memory::desc &dst_desc,
                const memory::dims strides,
                const memory::dims padding_l,
                const memory::dims padding_r) {
            memory::validate_dims(strides);
            memory::validate_dims(padding_l);
            memory::validate_dims(padding_r);
            error::wrap_c_api(mkldnn_deconvolution_forward_desc_init(&data,
                        mkldnn::convert_to_c(aprop_kind), convert_to_c(aalgorithm),
                        &src_desc.data, &weights_desc.data, nullptr,
                        &dst_desc.data, &strides[0], &padding_l[0],
                        &padding_r[0]),
                    "could not create a deconvolution forward descriptor");
        }

        /// Initializes a descriptor for dilated deconvolution forward
        /// propagation with bias using @p aprop_kind (possible values are
        /// #mkldnn::forward_training and #mkldnn::forward_inference), @p
        /// aalgorithm memory descriptors, @p strides, @p dilates, @p
        /// padding_l, and @p padding_r.
        ///
        /// @note Memory descriptors are allowed to be initialized with
        ///       #mkldnn::memory::format_tag::any value of @p format_kind.
        desc(prop_kind aprop_kind, algorithm aalgorithm,
                const memory::desc &src_desc,
                const memory::desc &weights_desc,
                const memory::desc &bias_desc,
                const memory::desc &dst_desc,
                const memory::dims strides,
                const memory::dims dilates,
                const memory::dims padding_l,
                const memory::dims padding_r) {
            memory::validate_dims(strides);
            memory::validate_dims(dilates);
            memory::validate_dims(padding_l);
            memory::validate_dims(padding_r);
            error::wrap_c_api(mkldnn_dilated_deconvolution_forward_desc_init(&data,
                        mkldnn::convert_to_c(aprop_kind), convert_to_c(aalgorithm),
                        &src_desc.data, &weights_desc.data, &bias_desc.data,
                        &dst_desc.data, &strides[0], &dilates[0], &padding_l[0],
                        &padding_r[0]),
                    "could not create a dilated deconvolution forward descriptor");
        }

        /// Initializes a descriptor for dilated deconvolution forward
        /// propagation without bias using @p aprop_kind (possible values are
        /// #mkldnn::forward_training and #mkldnn::forward_inference), @p
        /// aalgorithm, memory descriptors, @p strides, @p dilates, @p
        /// padding_l, and @p padding_r.
        ///
        /// @note Memory descriptors are allowed to be initialized with
        ///       #mkldnn::memory::format_tag::any value of @p format_kind.
        desc(prop_kind aprop_kind, algorithm aalgorithm,
                const memory::desc &src_desc,
                const memory::desc &weights_desc,
                const memory::desc &dst_desc,
                const memory::dims strides,
                const memory::dims dilates,
                const memory::dims padding_l,
                const memory::dims padding_r) {
            memory::validate_dims(strides);
            memory::validate_dims(dilates);
            memory::validate_dims(padding_l);
            memory::validate_dims(padding_r);
            error::wrap_c_api(mkldnn_dilated_deconvolution_forward_desc_init(&data,
                        mkldnn::convert_to_c(aprop_kind), convert_to_c(aalgorithm),
                        &src_desc.data, &weights_desc.data, nullptr,
                        &dst_desc.data, &strides[0], &dilates[0], &padding_l[0],
                        &padding_r[0]),
                    "could not create a dilated deconvolution forward descriptor");
        }
    };

     /// Primitive descriptor for deconvolution forward propagation.
    struct primitive_desc : public mkldnn::primitive_desc {
        primitive_desc() = default;

        /// Initializes a primitive descriptor for deconvolution forward
        /// propagation.
        primitive_desc(const desc &desc, const engine &e)
            : mkldnn::primitive_desc(&desc.data, nullptr, e, nullptr) {}

        /// Initializes primitive descriptor for deconvolution forward
        /// propagation with attributes defined by @p attr.
        primitive_desc(const desc &desc, const primitive_attr &attr, const engine &e)
            : mkldnn::primitive_desc(&desc.data, &attr, e, nullptr) {}

        /// Queries source memory descriptor.
        memory::desc src_desc() const {
            return query_md(query::src_md, 0);
        }

        /// Queries weights memory descriptor.
        memory::desc weights_desc() const {
            return query_md(query::weights_md, 0);
        }

        /// Queries bias memory descriptor.
        memory::desc bias_desc() const {
            return query_md(query::weights_md, 1);
        }

        /// Queries destination memory descriptor.
        memory::desc dst_desc() const {
            return query_md(query::dst_md, 0);
        }
    };

    deconvolution_forward() = default;

    /// Creates a deconvolution forward propagation primitive from the
    /// corresponding primitive descriptor.
    deconvolution_forward(const primitive_desc &pd): primitive(pd) {}
};

/// Deconvolution backward propagation.
///
/// Implements descriptor, primitive descriptor, and primitive for the
/// deconvolution backward propagation.
struct deconvolution_backward_data : public primitive {

    /// Descriptor for deconvolution backward propagation.
    struct desc {
        mkldnn_deconvolution_desc_t data;

        /// Initializes a descriptor for deconvolution backward propagation
        /// using @p aalgorithm, memory descriptors, @p strides, @p
        /// padding_l, and @p padding_r.
        ///
        /// @note Memory descriptors are allowed to be initialized with
        ///       #mkldnn::memory::format_tag::any value of @p format_kind.
        desc(algorithm aalgorithm,
                const memory::desc &diff_src_desc,
                const memory::desc &weights_desc,
                const memory::desc &diff_dst_desc,
                const memory::dims strides,
                const memory::dims padding_l,
                const memory::dims padding_r) {
            memory::validate_dims(strides);
            memory::validate_dims(padding_l);
            memory::validate_dims(padding_r);
            error::wrap_c_api(mkldnn_deconvolution_backward_data_desc_init(
                        &data, convert_to_c(aalgorithm), &diff_src_desc.data,
                        &weights_desc.data, &diff_dst_desc.data,
                        &strides[0], &padding_l[0], &padding_r[0]),
                    "could not create a deconvolution backward data descriptor");
        }

        /// Initializes descriptor for dilated deconvolution backward propagation
        /// using @p aalgorithm, memory descriptors, @p strides, @p
        /// padding_l, and @p padding_r.
        ///
        /// @note Memory descriptors are allowed to be initialized with
        ///       #mkldnn::memory::format_tag::any value of @p format_kind.
        desc(algorithm aalgorithm,
                const memory::desc &diff_src_desc,
                const memory::desc &weights_desc,
                const memory::desc &diff_dst_desc,
                const memory::dims strides,
                const memory::dims dilates,
                const memory::dims padding_l,
                const memory::dims padding_r) {
            memory::validate_dims(strides);
            memory::validate_dims(dilates);
            memory::validate_dims(padding_l);
            memory::validate_dims(padding_r);
            error::wrap_c_api(mkldnn_dilated_deconvolution_backward_data_desc_init(
                        &data, convert_to_c(aalgorithm), &diff_src_desc.data,
                        &weights_desc.data, &diff_dst_desc.data,
                        &strides[0], &dilates[0], &padding_l[0], &padding_r[0]),
                    "could not create a dilated deconvolution backward data descriptor");
        }
    };

    /// Primitive descriptor for deconvolution backward propagation.
    struct primitive_desc : public mkldnn::primitive_desc {
        primitive_desc() = default;

        /// Initializes a primitive descriptor for deconvolution backward
        /// propagation.
        primitive_desc(const desc &desc, const engine &e,
                const deconvolution_forward::primitive_desc &hint_fwd_pd)
            : mkldnn::primitive_desc(&desc.data, nullptr, e, hint_fwd_pd.get()) {}

        /// Initializes a primitive descriptor for deconvolution backward
        /// propagation with attributes defined by @p attr.
        primitive_desc(const desc &desc, const primitive_attr &attr, const engine &e,
                const deconvolution_forward::primitive_desc &hint_fwd_pd)
            : mkldnn::primitive_desc(&desc.data, &attr, e, hint_fwd_pd.get()) {}

        /// Queries diff source gradient memory descriptor.
        memory::desc diff_src_desc() const {
            return query_md(query::diff_src_md, 0);
        }

        /// Queries weights memory descriptor.
        memory::desc weights_desc() const {
            return query_md(query::weights_md, 0);
        }

        /// Queries diff destination memory descriptor.
        memory::desc diff_dst_desc() const {
            return query_md(query::diff_dst_md, 0);
        }
    };

    deconvolution_backward_data() = default;

    /// Creates a deconvolution backward propagation primitive from the
    /// corresponding primitive descriptor.
    deconvolution_backward_data(const primitive_desc &pd): primitive(pd) {}
};

/// Deconvolution weight update.
///
/// Implements descriptor, primitive descriptor, and primitive
/// for the deconvolution weight update.
struct deconvolution_backward_weights : public primitive {

     /// Descriptor for deconvolution weight update.
    struct desc {
        mkldnn_deconvolution_desc_t data;

        /// Initializes a descriptor for deconvolution weight update with bias
        /// using @p aalgorithm, memory descriptors, @p strides, @p padding_l,
        /// and @p padding_r.
        ///
        /// @note Memory descriptors are allowed to be initialized with
        ///       #mkldnn::memory::format_tag::any value of @p format_kind.
        desc(algorithm aalgorithm,
                const memory::desc &src_desc,
                const memory::desc &diff_weights_desc,
                const memory::desc &diff_bias_desc,
                const memory::desc &diff_dst_desc,
                const memory::dims strides,
                const memory::dims padding_l,
                const memory::dims padding_r) {
            memory::validate_dims(strides);
            memory::validate_dims(padding_l);
            memory::validate_dims(padding_r);
            error::wrap_c_api(mkldnn_deconvolution_backward_weights_desc_init(
                        &data, convert_to_c(aalgorithm), &src_desc.data,
                        &diff_weights_desc.data, &diff_bias_desc.data,
                        &diff_dst_desc.data,
                        &strides[0], &padding_l[0], &padding_r[0]),
                    "could not create a deconvolution backward weights descriptor");
        }

        /// Initializes a descriptor for deconvolution weight update without
        /// bias using @p aalgorithm, memory descriptors, @p strides, @p
        /// padding_l, and @p padding_r.
        ///
        /// @note Memory descriptors are allowed to be initialized with
        ///       #mkldnn::memory::format_tag::any value of @p format_kind.
        desc(algorithm aalgorithm,
                const memory::desc &src_desc,
                const memory::desc &diff_weights_desc,
                const memory::desc &diff_dst_desc,
                const memory::dims strides,
                const memory::dims padding_l,
                const memory::dims padding_r) {
            memory::validate_dims(strides);
            memory::validate_dims(padding_l);
            memory::validate_dims(padding_r);
            error::wrap_c_api(mkldnn_deconvolution_backward_weights_desc_init(
                        &data, convert_to_c(aalgorithm), &src_desc.data,
                        &diff_weights_desc.data, nullptr, &diff_dst_desc.data,
                        &strides[0], &padding_l[0], &padding_r[0]),
                    "could not create a deconvolution backward weights descriptor");
        }

        /// Initializes a descriptor for dilated deconvolution weight update
        /// with bias using @p aalgorithm, memory descriptors, @p strides, @p
        /// dilates @p padding_l, and @p padding_r.
        ///
        /// @note Memory descriptors are allowed to be initialized with
        ///       #mkldnn::memory::format_tag::any value of @p format_kind.
        desc(algorithm aalgorithm,
                const memory::desc &src_desc,
                const memory::desc &diff_weights_desc,
                const memory::desc &diff_bias_desc,
                const memory::desc &diff_dst_desc,
                const memory::dims strides,
                const memory::dims dilates,
                const memory::dims padding_l,
                const memory::dims padding_r) {
            memory::validate_dims(strides);
            memory::validate_dims(dilates);
            memory::validate_dims(padding_l);
            memory::validate_dims(padding_r);
            error::wrap_c_api(mkldnn_dilated_deconvolution_backward_weights_desc_init(
                        &data, convert_to_c(aalgorithm), &src_desc.data,
                        &diff_weights_desc.data, &diff_bias_desc.data,
                        &diff_dst_desc.data,
                        &strides[0], &dilates[0], &padding_l[0], &padding_r[0]),
                    "could not create a dilated  deconvolution backward weights descriptor");
        }

        /// Initializes a descriptor for dilated deconvolution weight update
        /// without bias using @p aalgorithm, memory descriptors, @p strides,
        /// @p dilates @p padding_l, and @p padding_r.
        ///
        /// @note Memory descriptors are allowed to be initialized with
        ///       #mkldnn::memory::format_tag::any value of @p format_kind.
        desc(algorithm aalgorithm,
                const memory::desc &src_desc,
                const memory::desc &diff_weights_desc,
                const memory::desc &diff_dst_desc,
                const memory::dims strides,
                const memory::dims dilates,
                const memory::dims padding_l,
                const memory::dims padding_r) {
            memory::validate_dims(strides);
            memory::validate_dims(dilates);
            memory::validate_dims(padding_l);
            memory::validate_dims(padding_r);
            error::wrap_c_api(mkldnn_dilated_deconvolution_backward_weights_desc_init(
                        &data, convert_to_c(aalgorithm), &src_desc.data,
                        &diff_weights_desc.data, nullptr, &diff_dst_desc.data,
                        &strides[0], &dilates[0], &padding_l[0], &padding_r[0]),
                    "could not create a dilated deconvolution backward weights descriptor");
        }
    };

    /// Primitive descriptor for deconvolution weight update.
    struct primitive_desc : public mkldnn::primitive_desc {
        primitive_desc() = default;

        /// Initializes a primitive descriptor for deconvolution weight update.
        primitive_desc(const desc &desc, const engine &e,
                const deconvolution_forward::primitive_desc &hint_fwd_pd)
            : mkldnn::primitive_desc(&desc.data, nullptr, e, hint_fwd_pd.get()) {}

        /// Initializes a primitive descriptor for deconvolution weight update
        /// with attributes defined by @p attr.
        primitive_desc(const desc &desc, const primitive_attr &attr, const engine &e,
                const deconvolution_forward::primitive_desc &hint_fwd_pd)
            : mkldnn::primitive_desc(&desc.data, &attr, e, hint_fwd_pd.get()) {}

        /// Queries source memory descriptor.
        memory::desc src_desc() const {
            return query_md(query::src_md, 0);
        }

        /// Queries diff weights memory descriptor.
        memory::desc diff_weights_desc() const {
            return query_md(query::diff_weights_md, 0);
        }

        /// Queries diff bias memory descriptor.
        memory::desc diff_bias_desc() const {
            return query_md(query::diff_weights_md, 1);
        }

        /// Queries diff destination memory descriptor.
        memory::desc diff_dst_desc() const {
            return query_md(query::diff_dst_md, 0);
        }
    };

    deconvolution_backward_weights() = default;

    /// Creates a deconvolution weight update primitive from the corresponding
    /// primitive descriptor.
    deconvolution_backward_weights(const primitive_desc &pd): primitive(pd) {}
};

/// @}

/// @addtogroup cpp_api_lrn LRN
/// A primitive to perform local response normalization (LRN) across or within
/// channels.
///
/// @sa @ref dev_guide_lrn in developer guide
/// @sa @ref c_api_lrn in @ref c_api
/// @{

/// Local response normalization for forward propagation. Implements
/// descriptor, primitive descriptor, and primitive.
struct lrn_forward : public primitive {

    /// Descriptor for local response normalization forward propagation.
    struct desc {
        mkldnn_lrn_desc_t data;

        /// Initializes a descriptor for forward propagation using @p prop_kind
        /// (possible values are #mkldnn::forward_training and
        /// #mkldnn::forward_inference), @p aalgorithm, memory descriptor @p
        /// data_desc, and regularization parameters @p local_size, @p alpha, @p
        /// beta, and @p k.
        desc(prop_kind aprop_kind, algorithm aalgorithm,
                const memory::desc &src_desc, memory::dim local_size,
                float alpha, float beta, float k = 1.f) {
            error::wrap_c_api(mkldnn_lrn_forward_desc_init(&data,
                mkldnn::convert_to_c(aprop_kind), convert_to_c(aalgorithm),
                &src_desc.data, local_size, alpha, beta, k),
                "could not create a lrn forward descriptor");
        }
    };

    /// Primitive descriptor for local response normalization forward
    /// propagation.
    struct primitive_desc : public mkldnn::primitive_desc {
        primitive_desc() = default;

        primitive_desc(const desc &desc, const engine &e)
            : mkldnn::primitive_desc(&desc.data, nullptr, e, nullptr) {}

        primitive_desc(const desc &desc, const primitive_attr &attr, const engine &e)
            : mkldnn::primitive_desc(&desc.data, &attr, e, nullptr) {}

        /// Queries source memory descriptor.
        memory::desc src_desc() const {
            return query_md(query::src_md, 0);
        }

        /// Queries destination memory descriptor.
        memory::desc dst_desc() const {
            return query_md(query::dst_md, 0);
        }

        /// Queries workspace memory descriptor.
        memory::desc workspace_desc() const {
            return query_md(query::workspace_md, 0);
        }
    };

    lrn_forward() = default;

    lrn_forward(const primitive_desc &pd): primitive(pd) {}
};

/// Local response normalization for backward propagation.  Implements
/// descriptor, primitive descriptor, and primitive.
struct lrn_backward : public primitive {

    /// Descriptor for local response normalization backward propagation.
    struct desc {
        mkldnn_lrn_desc_t data;

        /// Initializes a descriptor for backward propagation using @p aalgorithm,
        /// memory descriptors @p data_desc and @p diff_data_desc, and
        /// regularization parameters @p local_size, @p alpha, @p beta, and
        /// @p k.
        desc(algorithm aalgorithm, const memory::desc &data_desc,
                const memory::desc &diff_data_desc, memory::dim local_size,
                float alpha, float beta, float k = 1.f) {
            error::wrap_c_api(mkldnn_lrn_backward_desc_init(&data,
                convert_to_c(aalgorithm), &diff_data_desc.data,
                &data_desc.data, local_size, alpha, beta, k),
                "could not create a lrn backward descriptor");
        }
    };

    /// Primitive descriptor for local response normalization backward
    /// propagation.
    struct primitive_desc : public mkldnn::primitive_desc {
        primitive_desc() = default;

        primitive_desc(const desc &desc, const engine &e,
                const lrn_forward::primitive_desc &hint_fwd_pd)
            : mkldnn::primitive_desc(&desc.data, nullptr, e, hint_fwd_pd.get()) {}

        primitive_desc(const desc &desc, const primitive_attr &attr, const engine &e,
                const lrn_forward::primitive_desc &hint_fwd_pd)
            : mkldnn::primitive_desc(&desc.data, &attr, e, hint_fwd_pd.get()) {}

        /// Queries diff source memory descriptor.
        memory::desc diff_src_desc() const {
            return query_md(query::diff_src_md, 0);
        }

        /// Queries diff destination memory descriptor.
        memory::desc diff_dst_desc() const {
            return query_md(query::diff_dst_md, 0);
        }

        /// Queries workspace memory descriptor.
        memory::desc workspace_desc() const {
            return query_md(query::workspace_md, 0);
        }
    };

    lrn_backward() = default;

    lrn_backward(const primitive_desc &pd): primitive(pd) {}
};

/// @}

/// @addtogroup cpp_api_pooling Pooling
/// A primitive to perform max or average pooling.
///
/// @sa @ref dev_guide_pooling in developer guide
/// @sa @ref c_api_pooling in @ref c_api
/// @{

/// Pooling for forward propagation.  Implements descriptor, primitive
/// descriptor, and primitive.
struct pooling_forward : public primitive {

    /// Descriptor for pooling forward propagation.
    struct desc {
        mkldnn_pooling_desc_t data;

        /// Initializes a pooling descriptor for forward propagation using @p
        /// aprop_kind (possible values are #mkldnn::forward_training and
        /// #mkldnn::forward_inference), @p aalgorithm, memory descriptors, and
        /// pooling parameters in the spatial domain: @p strides, @p kernel
        /// sizes, @p padding_l, and @p padding_r.
        desc(prop_kind aprop_kind, algorithm aalgorithm,
                const memory::desc &src_desc,
                const memory::desc &dst_desc,
                const memory::dims strides,
                const memory::dims kernel,
                const memory::dims padding_l,
                const memory::dims padding_r) {
            memory::validate_dims(strides);
            memory::validate_dims(kernel);
            memory::validate_dims(padding_l);
            memory::validate_dims(padding_r);
            error::wrap_c_api(mkldnn_pooling_forward_desc_init(&data,
                        mkldnn::convert_to_c(aprop_kind),
                        convert_to_c(aalgorithm),
                        &src_desc.data, &dst_desc.data,
                        &strides[0], &kernel[0],
                        &padding_l[0], &padding_r[0]),
                    "could not init a forward pooling descriptor");
        }
    };

    /// Primitive descriptor for pooling forward propagation.
    struct primitive_desc : public mkldnn::primitive_desc {
        primitive_desc() = default;

        primitive_desc(const desc &desc, const engine &e)
            : mkldnn::primitive_desc(&desc.data, nullptr, e, nullptr) {}

        primitive_desc(const desc &desc, const primitive_attr &attr, const engine &e)
            : mkldnn::primitive_desc(&desc.data, &attr, e, nullptr) {}

        /// Queries source memory descriptor.
        memory::desc src_desc() const {
            return query_md(query::src_md, 0);
        }

        /// Queries destination memory descriptor.
        memory::desc dst_desc() const {
            return query_md(query::dst_md, 0);
        }

        /// Queries workspace memory descriptor.
        memory::desc workspace_desc() const {
            return query_md(query::workspace_md, 0);
        }
    };

    pooling_forward() = default;

    pooling_forward(const primitive_desc &pd): primitive(pd) {}
};

struct pooling_backward : public primitive {

    /// Descriptor for pooling backward propagation.
    struct desc {
        mkldnn_pooling_desc_t data;

        /// Initializes a pooling descriptor for backward propagation using @p
        /// aalgorithm, memory descriptors, and pooling parameters in the spatial
        /// domain: @p strides, @p kernel sizes, @p padding_l, and @p padding_r.
        desc(algorithm aalgorithm,
                const memory::desc &diff_src_desc,
                const memory::desc &diff_dst_desc,
                const memory::dims &strides,
                const memory::dims &kernel,
                const memory::dims &padding_l,
                const memory::dims &padding_r) {
            memory::validate_dims(strides);
            memory::validate_dims(kernel);
            memory::validate_dims(padding_l);
            memory::validate_dims(padding_r);
            error::wrap_c_api(mkldnn_pooling_backward_desc_init(&data,
                        convert_to_c(aalgorithm),
                        &diff_src_desc.data, &diff_dst_desc.data,
                        &strides[0], &kernel[0],
                        &padding_l[0], &padding_r[0]),
                    "could not init a backward pooling descriptor");
        }
    };

    /// Primitive descriptor for pooling backward propagation.
    struct primitive_desc : public mkldnn::primitive_desc {
        primitive_desc() = default;

        primitive_desc(const desc &desc, const engine &e,
                const pooling_forward::primitive_desc &hint_fwd_pd)
            : mkldnn::primitive_desc(&desc.data, nullptr, e, hint_fwd_pd.get()) {}

        primitive_desc(const desc &desc, const primitive_attr &attr, const engine &e,
                const pooling_forward::primitive_desc &hint_fwd_pd)
            : mkldnn::primitive_desc(&desc.data, &attr, e, hint_fwd_pd.get()) {}

        /// Queries diff source memory descriptor.
        memory::desc diff_src_desc() const {
            return query_md(query::diff_src_md, 0);
        }

        /// Queries diff destination memory descriptor.
        memory::desc diff_dst_desc() const {
            return query_md(query::diff_dst_md, 0);
        }

        /// Queries workspace memory descriptor.
        memory::desc workspace_desc() const {
            return query_md(query::workspace_md, 0);
        }
    };

    pooling_backward() = default;

    pooling_backward(const primitive_desc &pd): primitive(pd) {}
};

/// @}

/// @addtogroup cpp_api_eltwise Eltwise
/// A primitive to compute element-wise operations such as rectified linear
/// unit (ReLU).
///
/// Both forward and backward passes support in-place operation; that is, src
/// and dst point to the same memory for forward pass, and diff_dst and
/// diff_src point to the same memory for backward pass.
///
/// @warning Because the original src is required for backward pass, in-place
/// forward pass in general cannot be applied during training. However, for
/// some kinds of element-wise operations (namely ReLU with alpha parameter
/// equals 0), dst and src can be interchangeable for the backward pass, which
/// enables performance of in-place forward even for training.
///
/// @sa @ref dev_guide_eltwise in developer guide
/// @sa @ref c_api_eltwise in @ref c_api
/// @{

/// Element-wise operations for forward propagation.  Implements descriptor,
/// primitive descriptor, and primitive.
struct eltwise_forward : public primitive {

    /// Initializes an eltwise descriptor for forward propagation using @p
    /// prop_kind (possible values are #mkldnn::forward_training and
    /// #mkldnn::forward_inference), @p aalgorithm algorithm, memory
    /// descriptor @p data_desc, @p alpha, and @p beta parameters.
    struct desc {
        mkldnn_eltwise_desc_t data;
        template <typename T>
        desc(prop_kind aprop_kind, algorithm aalgorithm,
                const memory::desc &src_desc, T alpha = 0, T beta = 0) {
            error::wrap_c_api(mkldnn_eltwise_forward_desc_init(&data,
                        mkldnn::convert_to_c(aprop_kind),
                        mkldnn::convert_to_c(aalgorithm), &src_desc.data,
                        static_cast<float>(alpha), static_cast<float>(beta)),
                    "could not create a eltwise forward descriptor");
        }
    };

    /// Primitive descriptor for eltwise forward propagation.
    struct primitive_desc : public mkldnn::primitive_desc {
        primitive_desc() = default;

        primitive_desc(const desc &desc, const engine &e)
            : mkldnn::primitive_desc(&desc.data, nullptr, e, nullptr) {}

        primitive_desc(const desc &desc, const primitive_attr &attr,
                const engine &e)
            : mkldnn::primitive_desc(&desc.data, &attr, e, nullptr) {}

        /// Queries source memory descriptor.
        memory::desc src_desc() const {
            return query_md(query::src_md, 0);
        }

        /// Queries destination memory descriptor.
        memory::desc dst_desc() const {
            return query_md(query::dst_md, 0);
        }
    };

    eltwise_forward() = default;

    eltwise_forward(const primitive_desc &pd): primitive(pd) {}
};

/// Element-wise operations for backward propagation.  Implements descriptor,
/// primitive descriptor, and primitive.
struct eltwise_backward : public primitive {

    /// Initializes an eltwise descriptor for backward propagation using @p
    /// aalgorithm algorithm memory descriptors @p diff_data_desc and @p
    /// data_desc, and the @p alpha and @p beta parameters.
    struct desc {
        mkldnn_eltwise_desc_t data;

        template <typename T>
        desc(algorithm aalgorithm, const memory::desc &diff_data_desc,
                const memory::desc &data_desc, T alpha = 0, T beta = 0) {
            error::wrap_c_api(mkldnn_eltwise_backward_desc_init(&data,
                        mkldnn::convert_to_c(aalgorithm), &diff_data_desc.data,
                        &data_desc.data, static_cast<float>(alpha),
                        static_cast<float>(beta)),
                    "could not create a eltwise backward descriptor");
        }
    };

    /// Primitive descriptor for eltwise backward propagation.
    struct primitive_desc : public mkldnn::primitive_desc {
        primitive_desc() = default;

        primitive_desc(const desc &desc, const engine &e,
                const eltwise_forward::primitive_desc &hint_fwd_pd)
            : mkldnn::primitive_desc(&desc.data, nullptr, e, hint_fwd_pd.get()) {}

        primitive_desc(const desc &desc, const primitive_attr &attr, const engine &e,
                const eltwise_forward::primitive_desc &hint_fwd_pd)
            : mkldnn::primitive_desc(&desc.data, &attr, e, hint_fwd_pd.get()) {}

        /// Queries source memory descriptor.
        memory::desc src_desc() const {
            return query_md(query::src_md, 0);
        }

        /// Queries diff source memory descriptor.
        memory::desc diff_src_desc() const {
            return query_md(query::diff_src_md, 0);
        }

        /// Queries diff destination memory descriptor.
        memory::desc diff_dst_desc() const {
            return query_md(query::diff_dst_md, 0);
        }
    };

    eltwise_backward() = default;

    eltwise_backward(const primitive_desc &pd): primitive(pd) {}
};

/// @}

/// @addtogroup cpp_api_softmax Softmax
/// A primitive to perform softmax.
///
/// @sa @ref dev_guide_softmax in developer guide
/// @sa @ref c_api_softmax in @ref c_api
/// @{

/// Softmax for forward propagation.  Implements descriptor, primitive
/// descriptor, and primitive.
struct softmax_forward : public primitive {

    /// Descriptor for softmax forward propagation.
    struct desc {
        mkldnn_softmax_desc_t data;

        /// Initializes a softmax descriptor for forward propagation using @p
        /// prop_kind (possible values are #mkldnn::forward_training and
        /// #mkldnn::forward_inference) and memory descriptor @p data_desc.
        desc(prop_kind aprop_kind, const memory::desc &data_desc,
             int softmax_axis) {
            error::wrap_c_api(mkldnn_softmax_forward_desc_init(&data,
                    mkldnn::convert_to_c(aprop_kind), &data_desc.data,
                    softmax_axis),
                "could not create a softmax forward descriptor");
        }
    };

    /// Primitive descriptor for softmax forward propagation.
    struct primitive_desc : public mkldnn::primitive_desc {
        primitive_desc() = default;

        primitive_desc(const desc &desc, const engine &e)
            : mkldnn::primitive_desc(&desc.data, nullptr, e, nullptr) {}

        primitive_desc(const desc &desc, const primitive_attr &attr, const engine &e)
            : mkldnn::primitive_desc(&desc.data, &attr, e, nullptr) {}

        /// Queries source memory descriptor.
        memory::desc src_desc() const {
            return query_md(query::src_md, 0);
        }

        /// Queries destination memory descriptor.
        memory::desc dst_desc() const {
            return query_md(query::dst_md, 0);
        }
    };

    softmax_forward() = default;

    softmax_forward(const primitive_desc &pd): primitive(pd) {}
};

/// Softmax for backward propagation.  Implements descriptor, primitive
/// descriptor, and primitive.
struct softmax_backward : public primitive {

    /// Descriptor for softmax backward propagation.
    struct desc {
        mkldnn_softmax_desc_t data;

        /// Initializes a softmax descriptor for backward propagation using
        /// memory descriptors @p diff_desc and @p data_desc.
        desc(const memory::desc &diff_desc, const memory::desc &data_desc,
                int softmax_axis) {
            error::wrap_c_api(mkldnn_softmax_backward_desc_init(&data,
                        &diff_desc.data, &data_desc.data, softmax_axis),
                    "could not init a backward softmax descriptor");
        }
    };

    /// Primitive descriptor for softmax backward propagation.
    struct primitive_desc : public mkldnn::primitive_desc {
        primitive_desc() = default;

        primitive_desc(const desc &desc, const engine &e,
                const softmax_forward::primitive_desc &hint_fwd_pd)
            : mkldnn::primitive_desc(&desc.data, nullptr, e, hint_fwd_pd.get()) {}

        primitive_desc(const desc &desc, const primitive_attr &attr, const engine &e,
                const softmax_forward::primitive_desc &hint_fwd_pd)
            : mkldnn::primitive_desc(&desc.data, &attr, e, hint_fwd_pd.get()) {}

        /// Queries destination memory descriptor.
        memory::desc dst_desc() const {
            return query_md(query::dst_md, 0);
        }

        /// Queries diff source memory descriptor.
        memory::desc diff_src_desc() const {
            return query_md(query::diff_src_md, 0);
        }

        /// Queries diff destination memory descriptor.
        memory::desc diff_dst_desc() const {
            return query_md(query::diff_dst_md, 0);
        }
    };

    softmax_backward() = default;

    softmax_backward(const primitive_desc &pd): primitive(pd) {}
};

/// @}

/// @addtogroup cpp_api_batch_normalization Batch normalization
/// A primitive to perform batch normalization.
///
/// Both forward and backward passes support in-place operation; that is, src
/// and dst point to the same memory for forward pass, and diff_dst and diff_src
/// point to the same memory for backward pass.
///
/// Batch normalization supports different flavors controlled by
/// mkldnn_batch_normalization_desc_t.  For example, batch normalization can
/// compute the mean and variance on its own or take them as inputs.  It can
/// either perform scaling and shifting using gamma and beta parameters or not.
/// Optionally, it can also perform a fused ReLU, which in case of training
/// would also require a workspace.
///
/// @sa @ref dev_guide_batch_normalization in developer guide
/// @sa @ref c_api_batch_normalization in @ref c_api
/// @{

/// Batch normalization for forward propagation.  Implements descriptor,
/// primitive descriptor, and primitive.
struct batch_normalization_forward : public primitive {

    /// Descriptor for batch normalization forward propagation.
    struct desc {
        mkldnn_batch_normalization_desc_t data;
        template <typename T>

        /// Initializes a batch normalization descriptor for forward propagation
        /// using @p prop_kind (possible values are #mkldnn::forward_training and
        /// #mkldnn::forward_inference), memory descriptor @p data_desc,
        /// normalization parameter @p epsilon, and @p flags set using bit flags
        /// of type mkldnn_batch_normalization_desc_t.
        ///
        /// @note In-place operation is supported; that is, dst points to the
        ///       same memory as src.
        desc(prop_kind aprop_kind, const memory::desc &src_desc, T epsilon,
                batch_normalization_flags flags) {
            error::wrap_c_api(
                    mkldnn_batch_normalization_forward_desc_init(&data,
                            mkldnn::convert_to_c(aprop_kind), &src_desc.data,
                            static_cast<float>(epsilon), convert_to_c(flags)),
                    "could not create a batch normalization forward "
                    "descriptor");
        }
    };

    /// Primitive descriptor for batch normalization forward propagation.
    struct primitive_desc : public mkldnn::primitive_desc {
        primitive_desc() = default;

        /// Initializes a primitive descriptor for batch normalization forward
        /// propagation.
        primitive_desc(const desc &desc, const engine &e)
            : mkldnn::primitive_desc(&desc.data, nullptr, e, nullptr) {}

        /// Initializes a primitive descriptor for batch normalization forward
        /// propagation with attributes defined by @p attr.
        primitive_desc(const desc &desc, const primitive_attr &attr, const engine &e)
            : mkldnn::primitive_desc(&desc.data, &attr, e, nullptr) {}

        /// Queries source memory descriptor.
        memory::desc src_desc() const {
            return query_md(query::src_md, 0);
        }

        /// Queries weights (scale and shift) memory descriptor.
        memory::desc weights_desc() const {
            return query_md(query::weights_md, 0);
        }

        /// Queries destination memory descriptor.
        memory::desc dst_desc() const {
            return query_md(query::dst_md, 0);
        }

        /// Queries workspace memory descriptor.
        memory::desc workspace_desc() const {
            return query_md(query::workspace_md, 0);
        }

        /// Queries mean memory descriptor.
        memory::desc mean_desc() const {
            return stat_desc(mean);
        }

        /// Queries variance memory descriptor.
        memory::desc variance_desc() const {
            return stat_desc(var);
        }

    private:
        enum { mean = 1, var = 2, };
        memory::desc stat_desc(int kind) const {
            mkldnn_batch_normalization_desc_t *p;
            error::wrap_c_api(mkldnn_primitive_desc_query(
                    get(), mkldnn::convert_to_c(query::batch_normalization_d), 0, &p),
                    "could not get a batch-normalization descriptor");
            return query_md(p->flags & mkldnn_use_global_stats ? query::src_md
                                                               : query::dst_md,
                    kind);
        }
    };

    batch_normalization_forward() = default;

    batch_normalization_forward(const primitive_desc &pd): primitive(pd) {}
};

/// Batch normalization backward propagation.  Implements descriptor, primitive
/// descriptor, and primitive.
struct batch_normalization_backward : public primitive {

    /// Descriptor for batch normalization backward propagation.
    struct desc {
        mkldnn_batch_normalization_desc_t data;
        template <typename T>

        /// Initializes a batch normalization descriptor for backward
        /// propagation with respect to data and scale-shift parameters using
        /// memory descriptors @p data_desc and @p diff_data_desc, normalization
        /// parameter @p epsilon, and @p flags set using bit flags of type
        /// mkldnn_batch_normalization_desc_t.
        ///
        /// @note In-place operation is supported; that is, diff_src points to
        ///       the same memory as diff_dst.
        desc(prop_kind aprop_kind, const memory::desc &diff_data_desc,
                const memory::desc &data_desc, T epsilon,
                batch_normalization_flags flags) {
            error::wrap_c_api(
                    mkldnn_batch_normalization_backward_desc_init(&data,
                            mkldnn::convert_to_c(aprop_kind),
                            &diff_data_desc.data, &data_desc.data,
                            static_cast<float>(epsilon), convert_to_c(flags)),
                    "could not create a batch normalization backward "
                    "descriptor");
        }
    };

    /// Primitive descriptor for batch normalization backward propagation.
    struct primitive_desc : public mkldnn::primitive_desc {
        primitive_desc() = default;

        /// Initializes a primitive descriptor for batch normalization backward
        /// propagation.
        primitive_desc(const desc &desc, const engine &e,
                const batch_normalization_forward::primitive_desc &hint_fwd_pd)
            : mkldnn::primitive_desc(&desc.data, nullptr, e, hint_fwd_pd.get()) {}

        /// Initializes a primitive descriptor for batch normalization backward
        /// propagation with attributes defined by @p attr.
        primitive_desc(const desc &desc, const primitive_attr &attr, const engine &e,
                const batch_normalization_forward::primitive_desc &hint_fwd_pd)
            : mkldnn::primitive_desc(&desc.data, &attr, e, hint_fwd_pd.get()) {}

        /// Queries source memory descriptor.
        memory::desc src_desc() const {
            return query_md(query::src_md, 0);
        }

        /// Queries mean memory descriptor.
        memory::desc mean_desc() const {
            return query_md(query::src_md, 1);
        }

        /// Queries variance memory descriptor.
        memory::desc variance_desc() const {
            return query_md(query::src_md, 2);
        }

        /// Queries weights (scale and shift) memory descriptor.
        memory::desc weights_desc() const {
            return query_md(query::weights_md, 0);
        }

        /// Queries destination memory descriptor.
        memory::desc dst_desc() const {
            return query_md(query::dst_md, 0);
        }

        /// Queries diff destination memory descriptor.
        memory::desc diff_dst_desc() const {
            return query_md(query::diff_dst_md, 0);
        }

        /// Queries workspace memory descriptor.
        memory::desc workspace_desc() const {
            return query_md(query::workspace_md, 0);
        }

        /// Queries diff source memory descriptor.
        memory::desc diff_src_desc() const {
            return query_md(query::diff_src_md, 0);
        }

        /// Queries diff weights (scale and shift) memory descriptor.
        memory::desc diff_weights_desc() const {
            return query_md(query::diff_weights_md, 0);
        }
    };

    batch_normalization_backward() = default;

    batch_normalization_backward(const primitive_desc &pd): primitive(pd) {}
};

/// @}

/// @addtogroup cpp_api_inner_product Inner Product
/// A primitive to compute an inner product.
///
/// @sa @ref dev_guide_inner_product in developer guide
/// @sa @ref c_api_inner_product in @ref c_api
/// @{

/// Inner product for forward propagation.  Implements descriptor, primitive
/// descriptor, and primitive.
struct inner_product_forward: public primitive {

    /// Initializes an inner product descriptor for forward propagation using
    /// @p prop_kind (possible values are #mkldnn::prop_kind::forward_training
    /// and #mkldnn::prop_kind::forward_inference) and memory descriptors. In
    /// order to create an inner product without bias, @p bias_desc should
    /// refer to a descriptor with memory format kind set to
    /// #mkldnn::memory::format_tag::undef.
    ///
    /// @note Memory descriptors are allowed to be initialized with
    ///       #mkldnn::memory::format_tag::any value of @p format_kind.
    struct desc {
        mkldnn_inner_product_desc_t data;
        desc(prop_kind aprop_kind, const memory::desc &src_desc,
                const memory::desc &weights_desc,
                const memory::desc &bias_desc,
                const memory::desc &dst_desc) {
            error::wrap_c_api(
                    mkldnn_inner_product_forward_desc_init(&data,
                        mkldnn::convert_to_c(aprop_kind), &src_desc.data,
                        &weights_desc.data, &bias_desc.data, &dst_desc.data),
                    "could not create a inner product forward descriptor");
        }

        desc(prop_kind aprop_kind, const memory::desc &src_desc,
                const memory::desc &weights_desc,
                const memory::desc &dst_desc) {
            error::wrap_c_api(
                    mkldnn_inner_product_forward_desc_init(&data,
                        mkldnn::convert_to_c(aprop_kind), &src_desc.data,
                        &weights_desc.data, nullptr, &dst_desc.data),
                    "could not create a inner product forward descriptor");
        }
    };

    /// Primitive descriptor for inner product forward propagation.
    struct primitive_desc : public mkldnn::primitive_desc {
        primitive_desc() = default;

        primitive_desc(const desc &desc, const engine &e)
            : mkldnn::primitive_desc(&desc.data, nullptr, e, nullptr) {}

        primitive_desc(const desc &desc, const primitive_attr &attr, const engine &e)
            : mkldnn::primitive_desc(&desc.data, &attr, e, nullptr) {}

        /// Queries source memory descriptor.
        memory::desc src_desc() const {
            return query_md(query::src_md, 0);
        }

        /// Queries weights memory descriptor.
        memory::desc weights_desc() const {
            return query_md(query::weights_md, 0);
        }

        /// Queries bias memory descriptor.
        memory::desc bias_desc() const {
            return query_md(query::weights_md, 1);
        }

        /// Queries destination memory descriptor.
        memory::desc dst_desc() const {
            return query_md(query::dst_md, 0);
        }
    };

    inner_product_forward() = default;

    inner_product_forward(const primitive_desc &pd): primitive(pd) {}
};

/// Inner product for backward propagation with respect to data.  Implements
/// descriptor, primitive descriptor, and primitive.
struct inner_product_backward_data: public primitive {

    /// Initializes an inner product descriptor for backward propagation with
    /// respect to data using memory descriptors.
    ///
    /// @note Memory descriptors are allowed to be initialized with
    ///       #mkldnn::memory::format_tag::any value of @p format_kind.
    struct desc {
        mkldnn_inner_product_desc_t data;
        desc(const memory::desc &diff_src_desc,
                const memory::desc &weights_desc,
                const memory::desc &diff_dst_desc) {
            error::wrap_c_api(
                    mkldnn_inner_product_backward_data_desc_init(&data,
                        &diff_src_desc.data, &weights_desc.data,
                        &diff_dst_desc.data),
                "could not create a inner product backward data descriptor");
        }
    };

    /// Primitive descriptor for inner product backward propagation with
    /// respect to data.
    struct primitive_desc : public mkldnn::primitive_desc {
        primitive_desc() = default;

        primitive_desc(const desc &desc, const engine &e,
                const inner_product_forward::primitive_desc &hint_fwd_pd)
            : mkldnn::primitive_desc(&desc.data, nullptr, e, hint_fwd_pd.get()) {}

        primitive_desc(const desc &desc, const primitive_attr &attr, const engine &e,
                const inner_product_forward::primitive_desc &hint_fwd_pd)
            : mkldnn::primitive_desc(&desc.data, &attr, e, hint_fwd_pd.get()) {}

        /// Queries diff source gradient memory descriptor.
        memory::desc diff_src_desc() const {
            return query_md(query::diff_src_md, 0);
        }

        /// Queries weights memory descriptor.
        memory::desc weights_desc() const {
            return query_md(query::weights_md, 0);
        }

        /// Queries diff destination memory descriptor.
        memory::desc diff_dst_desc() const {
            return query_md(query::diff_dst_md, 0);
        }
    };

    inner_product_backward_data() = default;

    inner_product_backward_data(const primitive_desc &pd): primitive(pd) {}
};

/// Inner product for backward propagation with respect to weights.  Implements
/// descriptor, primitive descriptor, and primitive.
struct inner_product_backward_weights: public primitive {

    /// Initializes an inner product descriptor for backward propagation with
    /// respect to weights using memory descriptors.
    ///
    /// @note Memory descriptors are allowed to be initialized with
    ///       #mkldnn::memory::format_tag::any value of @p format_kind.
    struct desc {
        mkldnn_inner_product_desc_t data;
        desc(const memory::desc &src_desc,
                const memory::desc &diff_weights_desc,
                const memory::desc &diff_bias_desc,
                const memory::desc &diff_dst_desc) {
            error::wrap_c_api(
                    mkldnn_inner_product_backward_weights_desc_init(
                        &data, &src_desc.data, &diff_weights_desc.data,
                        &diff_bias_desc.data, &diff_dst_desc.data),
                "could not create a inner product backward weights descriptor");
        }
        desc(const memory::desc &src_desc,
                const memory::desc &diff_weights_desc,
                const memory::desc &diff_dst_desc) {
            error::wrap_c_api(
                    mkldnn_inner_product_backward_weights_desc_init(
                        &data, &src_desc.data, &diff_weights_desc.data,
                        nullptr, &diff_dst_desc.data),
                "could not create a inner product backward weights descriptor");
        }
    };

    /// Primitive descriptor for inner product backward propagation with
    /// respect to weights.
    struct primitive_desc : public mkldnn::primitive_desc {
        primitive_desc() = default;

        primitive_desc(const desc &desc, const engine &e,
                const inner_product_forward::primitive_desc &hint_fwd_pd)
            : mkldnn::primitive_desc(&desc.data, nullptr, e, hint_fwd_pd.get()) {}

        primitive_desc(const desc &desc, const primitive_attr &attr, const engine &e,
                const inner_product_forward::primitive_desc &hint_fwd_pd)
            : mkldnn::primitive_desc(&desc.data, &attr, e, hint_fwd_pd.get()) {}

        /// Queries source memory descriptor.
        memory::desc src_desc() const {
            return query_md(query::src_md, 0);
        }

        /// Queries diff weights memory descriptor.
        memory::desc diff_weights_desc() const {
            return query_md(query::diff_weights_md, 0);
        }

        /// Queries diff bias memory descriptor.
        memory::desc diff_bias_desc() const {
            return query_md(query::diff_weights_md, 1);
        }

        /// Queries diff destination memory descriptor.
        memory::desc diff_dst_desc() const {
            return query_md(query::diff_dst_md, 0);
        }
    };

    inner_product_backward_weights() = default;

    inner_product_backward_weights(const primitive_desc &pd): primitive(pd) {}
};

/// @}

/// @addtogroup cpp_api_rnn RNN
/// A primitive to compute common recurrent layer.
///
/// @sa @ref dev_guide_rnn in developer guide
/// @sa @ref c_api_rnn in @ref c_api
/// @{

/// RNN for forward propagation.  Implements descriptor, primitive descriptor,
/// and primitive.
struct rnn_forward : public primitive {

    /// Descriptor for RNN forward propagation.
    struct desc {
        mkldnn_rnn_desc_t data;

        /// Initializes an RNN descriptor for forward propagation using @p
        /// prop_kind, @p activation, @p direction, and memory descriptors.
        /// @note If @p prop_kind equals #mkldnn::forward_training, you must
        /// query a workspace memory descriptor before creating the primitive.
        ///
        /// @p alpha, @p beta and @p flags are parameters to the RNN descriptor.
        /// If @p activation is #eltwise_relu, @p alpha represents the negative
        /// slope.
        /// @p beta and @p flags are currently ignored.
        ///
        /// @p src_iter_desc, @p bias_desc, and @p dst_iter_desc are allowed
        /// to point to a zero memory descriptor, which would indicate that
        /// the RNN primitive should not use them.
        ///
        /// @note
        ///     All memory descriptors except @p src_iter_desc can be
        ///     initialized with an #mkldnn::memory::format_tag::any value of @p
        ///     format_kind.
        desc(prop_kind aprop_kind, algorithm activation,
                rnn_direction direction,
                const memory::desc &src_layer_desc,
                const memory::desc &src_iter_desc,
                const memory::desc &weights_layer_desc,
                const memory::desc &weights_iter_desc,
                const memory::desc &bias_desc,
                const memory::desc &dst_layer_desc,
                const memory::desc &dst_iter_desc,
                rnn_flags flags = rnn_flags::undef,
                float alpha = 0.0f, float beta = 0.0f) {
            error::wrap_c_api(mkldnn_vanilla_rnn_forward_desc_init(&data,
                        mkldnn::convert_to_c(aprop_kind),
                        mkldnn::convert_to_c(activation),
                        mkldnn::convert_to_c(direction),
                        &src_layer_desc.data, &src_iter_desc.data,
                        &weights_layer_desc.data, &weights_iter_desc.data,
                        &bias_desc.data,
                        &dst_layer_desc.data, &dst_iter_desc.data,
                        mkldnn::convert_to_c(flags), alpha, beta),
                    "could not create an RNN forward descriptor");
        }

    };

    /// Primitive descriptor for RNN forward propagation.
    struct primitive_desc : public mkldnn::primitive_desc {
        primitive_desc() = default;

        primitive_desc(const desc &desc, const engine &e)
            : mkldnn::primitive_desc(&desc.data, nullptr, e, nullptr) {}

        primitive_desc(const desc &desc, const primitive_attr &attr, const engine &e)
            : mkldnn::primitive_desc(&desc.data, &attr, e, nullptr) {}

        /// Queries source layer memory descriptor.
        memory::desc src_layer_desc() const {
            return query_md(query::src_md, 0);
        }

        /// Queries source layer memory descriptor.
        memory::desc src_iter_desc() const {
            return query_md(query::src_md, 1);
        }

        /// Queries weights layer memory descriptor.
        memory::desc weights_layer_desc() const {
            return query_md(query::weights_md, 0);
        }

        /// Queries weights iteration memory descriptor.
        memory::desc weights_iter_desc() const {
            return query_md(query::weights_md, 1);
        }

        /// Queries bias memory descriptor.
        memory::desc bias_desc() const {
            return query_md(query::weights_md, 2);
        }

        /// Queries destination layer memory descriptor.
        memory::desc dst_layer_desc() const {
            return query_md(query::dst_md, 0);
        }

        /// Queries destination iteration memory descriptor.
        memory::desc dst_iter_desc() const {
            return query_md(query::dst_md, 1);
        }

        /// Queries workspace memory descriptor.
        memory::desc workspace_desc() const {
            return query_md(query::workspace_md, 0);
        }
    };

    rnn_forward() = default;

    rnn_forward(const primitive_desc &pd): primitive(pd) {}
};

/// RNN for backward propagation.  Implements descriptor, primitive descriptor,
/// and primitive.
struct rnn_backward : public primitive {

    /// RNN descriptor for backward propagation.
    struct desc {
        mkldnn_rnn_desc_t data;

        /// Initializes an RNN descriptor for backward propagation using @p
        /// prop_kind, @p activation, @p direction, and memory descriptors.
        ///
        /// @p alpha, @p beta and @p flags are parameters to the RNN descriptor.
        /// If @p activation is #eltwise_relu, @p alpha represents the negative
        /// slope.
        /// @p beta and @p flags are currently ignored.
        ///
        /// @note All memory descriptors are allowed to be initialized with
        ///       #mkldnn::memory::format_tag::any value of @p format_kind.
        ///
        /// @p src_iter_desc (simultaneously with @p diff_src_iter_desc), @p
        /// bias_desc (simultaneously with @p diff_bias_desc), and @p
        /// dst_iter_desc (simultaneously with @p diff_src_iter_desc) are
        /// allowed point to a zero memory descriptor, which would indicate
        /// that the RNN primitive should not use them and consider them to be
        /// zero values.
        desc(prop_kind aprop_kind, algorithm activation,
                rnn_direction direction,
                const memory::desc &src_layer_desc,
                const memory::desc &src_iter_desc,
                const memory::desc &weights_layer_desc,
                const memory::desc &weights_iter_desc,
                const memory::desc &bias_desc,
                const memory::desc &dst_layer_desc,
                const memory::desc &dst_iter_desc,
                const memory::desc &diff_src_layer_desc,
                const memory::desc &diff_src_iter_desc,
                const memory::desc &diff_weights_layer_desc,
                const memory::desc &diff_weights_iter_desc,
                const memory::desc &diff_bias_desc,
                const memory::desc &diff_dst_layer_desc,
                const memory::desc &diff_dst_iter_desc,
                rnn_flags flags = rnn_flags::undef,
                float alpha = 0.0f, float beta = 0.0f) {
            error::wrap_c_api(mkldnn_vanilla_rnn_backward_desc_init(&data,
                        mkldnn::convert_to_c(aprop_kind), mkldnn::convert_to_c(activation),
                        mkldnn::convert_to_c(direction),
                        &src_layer_desc.data, &src_iter_desc.data,
                        &weights_layer_desc.data, &weights_iter_desc.data,
                        &bias_desc.data,
                        &dst_layer_desc.data, &dst_iter_desc.data,
                        &diff_src_layer_desc.data, &diff_src_iter_desc.data,
                        &diff_weights_layer_desc.data,
                        &diff_weights_iter_desc.data, &diff_bias_desc.data,
                        &diff_dst_layer_desc.data, &diff_dst_iter_desc.data,
                        mkldnn::convert_to_c(flags), alpha, beta),
                    "could not create an RNN backward descriptor");
        }

    };

    /// Primitive descriptor for RNN backward propagation.
    struct primitive_desc : public mkldnn::primitive_desc {
        primitive_desc() = default;

        primitive_desc(const desc &desc, const engine &e,
                const rnn_forward::primitive_desc &hint_fwd_pd)
            : mkldnn::primitive_desc(&desc.data, nullptr, e, hint_fwd_pd.get()) {}

        primitive_desc(const desc &desc, const primitive_attr &attr, const engine &e,
                const rnn_forward::primitive_desc &hint_fwd_pd)
            : mkldnn::primitive_desc(&desc.data, &attr, e, hint_fwd_pd.get()) {}

        /// Queries source layer memory descriptor.
        memory::desc src_layer_desc() const {
            return query_md(query::src_md, 0);
        }

        /// Queries source layer memory descriptor.
        memory::desc src_iter_desc() const {
            return query_md(query::src_md, 1);
        }

        /// Queries weights layer memory descriptor.
        memory::desc weights_layer_desc() const {
            return query_md(query::weights_md, 0);
        }

        /// Queries weights iteration memory descriptor.
        memory::desc weights_iter_desc() const {
            return query_md(query::weights_md, 1);
        }

        /// Queries bias memory descriptor.
        memory::desc bias_desc() const {
            return query_md(query::weights_md, 2);
        }

        /// Queries destination layer memory descriptor.
        memory::desc dst_layer_desc() const {
            return query_md(query::dst_md, 0);
        }

        /// Queries destination iteration memory descriptor.
        memory::desc dst_iter_desc() const {
            return query_md(query::dst_md, 1);
        }

        /// Queries workspace memory descriptor.
        memory::desc workspace_desc() const {
            return query_md(query::workspace_md, 0);
        }


        /// Queries diff source layer memory descriptor.
        memory::desc diff_src_layer_desc() const {
            return query_md(query::diff_src_md, 0);
        }

        /// Queries diff source iteration memory descriptor.
        memory::desc diff_src_iter_desc() const {
            return query_md(query::diff_src_md, 1);
        }

        /// Queries diff weights layer memory descriptor.
        memory::desc diff_weights_layer_desc() const {
            return query_md(query::diff_weights_md, 0);
        }

        /// Queries diff weights iteration memory descriptor.
        memory::desc diff_weights_iter_desc() const {
            return query_md(query::diff_weights_md, 1);
        }

        /// Queries diff bias memory descriptor.
        memory::desc diff_bias_desc() const {
            return query_md(query::diff_weights_md, 2);
        }

        /// Queries diff destination layer memory descriptor.
        memory::desc diff_dst_layer_desc() const {
            return query_md(query::diff_dst_md, 0);
        }

        /// Queries diff destination iteration memory descriptor.
        memory::desc diff_dst_iter_desc() const {
            return query_md(query::diff_dst_md, 1);
        }
    };

    rnn_backward() = default;

    rnn_backward(const primitive_desc &pd): primitive(pd) {}
};

struct lstm_forward : public primitive {

    /// Descriptor for LSTM forward propagation.
    struct desc {
        mkldnn_rnn_desc_t data;

        /// Initializes an LSTM descriptor for forward propagation using @p
        /// prop_kind, @p direction, and memory descriptors.
        /// @note If @p prop_kind equals #mkldnn::forward_training, you must
        /// query a workspace memory descriptor before creating the primitive.
        ///
        /// @p flags is a parameter to the LSTM descriptor and is currently
        /// ignored.
        ///
        /// @p src_iter_desc, @p bias_desc, and @p dst_iter_desc are allowed
        /// to point to a zero memory descriptor, which would indicate that
        /// the LSTM primitive should not use them.
        ///
        /// @note
        ///     All memory descriptors except @p src_iter_desc can be
        ///     initialized with an #mkldnn::memory::format_tag::any value of @p
        ///     format_kind.
        desc(prop_kind aprop_kind,
                rnn_direction direction,
                const memory::desc &src_layer_desc,
                const memory::desc &src_iter_desc,
                const memory::desc &weights_layer_desc,
                const memory::desc &weights_iter_desc,
                const memory::desc &bias_desc,
                const memory::desc &dst_layer_desc,
                const memory::desc &dst_iter_desc,
                rnn_flags flags = rnn_flags::undef) {
            error::wrap_c_api(mkldnn_lstm_forward_desc_init(&data,
                        mkldnn::convert_to_c(aprop_kind),
                        mkldnn::convert_to_c(direction),
                        &src_layer_desc.data, &src_iter_desc.data,
                        &weights_layer_desc.data, &weights_iter_desc.data,
                        &bias_desc.data,
                        &dst_layer_desc.data, &dst_iter_desc.data,
                        mkldnn::convert_to_c(flags)),
                    "could not create an LSTM forward descriptor");
        }

    };

    /// Primitive descriptor for LSTM forward propagation.
    struct primitive_desc : public mkldnn::primitive_desc {
        primitive_desc() = default;

        primitive_desc(const desc &desc, const engine &e)
            : mkldnn::primitive_desc(&desc.data, nullptr, e, nullptr) {}

        primitive_desc(const desc &desc, const primitive_attr &attr, const engine &e)
            : mkldnn::primitive_desc(&desc.data, &attr, e, nullptr) {}

        /// Queries source layer memory descriptor.
        memory::desc src_layer_desc() const {
            return query_md(query::src_md, 0);
        }

        /// Queries source layer memory descriptor.
        memory::desc src_iter_desc() const {
            return query_md(query::src_md, 1);
        }

        /// Queries weights layer memory descriptor.
        memory::desc weights_layer_desc() const {
            return query_md(query::weights_md, 0);
        }

        /// Queries weights iteration memory descriptor.
        memory::desc weights_iter_desc() const {
            return query_md(query::weights_md, 1);
        }

        /// Queries bias memory descriptor.
        memory::desc bias_desc() const {
            return query_md(query::weights_md, 2);
        }

        /// Queries destination layer memory descriptor.
        memory::desc dst_layer_desc() const {
            return query_md(query::dst_md, 0);
        }

        /// Queries destination iteration memory descriptor.
        memory::desc dst_iter_desc() const {
            return query_md(query::dst_md, 1);
        }

        /// Queries workspace memory descriptor.
        memory::desc workspace_desc() const {
            return query_md(query::workspace_md, 0);
        }
    };

    lstm_forward() = default;

    lstm_forward(const primitive_desc &pd): primitive(pd) {}
};

/// LSTM for backward propagation.  Implements descriptor, primitive descriptor,
/// and primitive.
struct lstm_backward : public primitive {

    /// LSTM descriptor for backward propagation.
    struct desc {
        mkldnn_rnn_desc_t data;

        /// Initializes an LSTM descriptor for backward propagation using @p
        /// prop_kind, @p direction, and memory descriptors.
        ///
        /// @p flags is a parameter to the LSTM descriptor and is currently
        /// ignored.
        ///
        /// @note All memory descriptors are allowed to be initialized with
        ///       #mkldnn::memory::format_tag::any value of @p format_kind.
        ///
        /// @p src_iter_desc (simultaneously with @p diff_src_iter_desc), @p
        /// bias_desc (simultaneously with @p diff_bias_desc), and @p
        /// dst_iter_desc (simultaneously with @p diff_src_iter_desc) are
        /// allowed point to a zero memory descriptor, which would indicate
        /// that the LSTM primitive should not use them and consider them to be
        /// zero values.
        desc(prop_kind aprop_kind, rnn_direction direction,
                const memory::desc &src_layer_desc,
                const memory::desc &src_iter_desc,
                const memory::desc &weights_layer_desc,
                const memory::desc &weights_iter_desc,
                const memory::desc &bias_desc,
                const memory::desc &dst_layer_desc,
                const memory::desc &dst_iter_desc,
                const memory::desc &diff_src_layer_desc,
                const memory::desc &diff_src_iter_desc,
                const memory::desc &diff_weights_layer_desc,
                const memory::desc &diff_weights_iter_desc,
                const memory::desc &diff_bias_desc,
                const memory::desc &diff_dst_layer_desc,
                const memory::desc &diff_dst_iter_desc,
                rnn_flags flags = rnn_flags::undef) {
            error::wrap_c_api(mkldnn_lstm_backward_desc_init(&data,
                        mkldnn::convert_to_c(aprop_kind),
                        mkldnn::convert_to_c(direction),
                        &src_layer_desc.data, &src_iter_desc.data,
                        &weights_layer_desc.data, &weights_iter_desc.data,
                        &bias_desc.data,
                        &dst_layer_desc.data, &dst_iter_desc.data,
                        &diff_src_layer_desc.data, &diff_src_iter_desc.data,
                        &diff_weights_layer_desc.data,
                        &diff_weights_iter_desc.data, &diff_bias_desc.data,
                        &diff_dst_layer_desc.data, &diff_dst_iter_desc.data,
                        mkldnn::convert_to_c(flags)),
                    "could not create an LSTM backward descriptor");
        }

    };

    /// Primitive descriptor for LSTM backward propagation.
    struct primitive_desc : public mkldnn::primitive_desc {
        primitive_desc() = default;

        primitive_desc(const desc &desc, const engine &e,
                const lstm_forward::primitive_desc &hint_fwd_pd)
            : mkldnn::primitive_desc(&desc.data, nullptr, e, hint_fwd_pd.get()) {}

        primitive_desc(const desc &desc, const primitive_attr &attr, const engine &e,
                const lstm_forward::primitive_desc &hint_fwd_pd)
            : mkldnn::primitive_desc(&desc.data, &attr, e, hint_fwd_pd.get()) {}

        /// Queries source layer memory descriptor.
        memory::desc src_layer_desc() const {
            return query_md(query::src_md, 0);
        }

        /// Queries source layer memory descriptor.
        memory::desc src_iter_desc() const {
            return query_md(query::src_md, 1);
        }

        /// Queries weights layer memory descriptor.
        memory::desc weights_layer_desc() const {
            return query_md(query::weights_md, 0);
        }

<<<<<<< HEAD
#if MKLDNN_WITH_SYCL

/// @addtogroup cpp_api_blas BLAS functions
/// @{

///
// SGEMM interface for SYCL (float data type).
//
// SGEMM performs matrix-matrix multiplication operation
// C := alpha*op( A )*op( B ) + beta*C,
// where  op( X ) is one of
// op( X ) = X or op( X ) = X**T,
// alpha and beta are scalars, and A, B and C are matrices, with op( A )
// an m by k matrix, op( B ) a k by n matrix and C an m by n matrix.
//
// @p offset_a, @p offset_b and @p offset_a specify the offsets for the
// first element for the corresponding SYCL buffers. Counted in elements.
void MKLDNN_API gemm(cl::sycl::queue &queue, transpose transa,
        transpose transb, memory::dim m, memory::dim n, memory::dim k,
        float alpha, cl::sycl::buffer<float, 1> &a, memory::dim offset_a,
        memory::dim lda, cl::sycl::buffer<float, 1> &b, memory::dim offset_b,
        memory::dim ldb, float beta, cl::sycl::buffer<float, 1> &c,
        memory::dim offset_c, memory::dim ldc);

/// HGEMM interface for SYCL (half data type).
///
/// HGEMM performs matrix-matrix multiplication operation
/// C := alpha*op( A )*op( B ) + beta*C,
/// where  op( X ) is one of
/// op( X ) = X or op( X ) = X**T,
/// alpha and beta are scalars, and A, B and C are matrices, with op( A )
/// an m by k matrix, op( B ) a k by n matrix and C an m by n matrix.
///
/// @p offset_a, @p offset_b and @p offset_a specify the offsets for the
/// first element for the corresponding SYCL buffers. Counted in elements.
///
void MKLDNN_API gemm(cl::sycl::queue &queue, transpose transa,
        transpose transb, memory::dim m, memory::dim n, memory::dim k,
        float alpha, cl::sycl::buffer<cl::sycl::half, 1> &a,
        memory::dim offset_a, memory::dim lda,
        cl::sycl::buffer<cl::sycl::half, 1> &b, memory::dim offset_b,
        memory::dim ldb, float beta, cl::sycl::buffer<cl::sycl::half, 1> &c,
        memory::dim offset_c, memory::dim ldc);

/// @} cpp_api_blas

#endif

/// @} C++ API
=======
        /// Queries weights iteration memory descriptor.
        memory::desc weights_iter_desc() const {
            return query_md(query::weights_md, 1);
        }

        /// Queries bias memory descriptor.
        memory::desc bias_desc() const {
            return query_md(query::weights_md, 2);
        }

        /// Queries destination layer memory descriptor.
        memory::desc dst_layer_desc() const {
            return query_md(query::dst_md, 0);
        }

        /// Queries destination iteration memory descriptor.
        memory::desc dst_iter_desc() const {
            return query_md(query::dst_md, 1);
        }

        /// Queries workspace memory descriptor.
        memory::desc workspace_desc() const {
            return query_md(query::workspace_md, 0);
        }


        /// Queries diff source layer memory descriptor.
        memory::desc diff_src_layer_desc() const {
            return query_md(query::diff_src_md, 0);
        }

        /// Queries diff source iteration memory descriptor.
        memory::desc diff_src_iter_desc() const {
            return query_md(query::diff_src_md, 1);
        }

        /// Queries diff weights layer memory descriptor.
        memory::desc diff_weights_layer_desc() const {
            return query_md(query::diff_weights_md, 0);
        }

        /// Queries diff weights iteration memory descriptor.
        memory::desc diff_weights_iter_desc() const {
            return query_md(query::diff_weights_md, 1);
        }

        /// Queries diff bias memory descriptor.
        memory::desc diff_bias_desc() const {
            return query_md(query::diff_weights_md, 2);
        }

        /// Queries diff destination layer memory descriptor.
        memory::desc diff_dst_layer_desc() const {
            return query_md(query::diff_dst_md, 0);
        }

        /// Queries diff destination iteration memory descriptor.
        memory::desc diff_dst_iter_desc() const {
            return query_md(query::diff_dst_md, 1);
        }
    };

    lstm_backward() = default;

    // With last iteration (with and without input src_iter)
    lstm_backward(const primitive_desc &pd): primitive(pd) {}
};

struct gru_forward : public primitive {

    /// Descriptor for GRU forward propagation.
    struct desc {
        mkldnn_rnn_desc_t data;

        /// Initializes a GRU descriptor for forward propagation using @p
        /// prop_kind, @p direction, and memory descriptors.
        /// @note If @p prop_kind equals #mkldnn::forward_training, you must
        /// query a workspace memory descriptor before creating the primitive.
        ///
        /// @p flags is a parameter to the GRU descriptor and is currently
        /// ignored.
        ///
        /// @p src_iter_desc, @p bias_desc, and @p dst_iter_desc are allowed
        /// to point to a zero memory descriptor, which would indicate that
        /// the GRU primitive should not use them and will default to zero
        /// values.
        ///
        /// @note
        ///     All memory descriptors except @p src_iter_desc can be
        ///     initialized with an #mkldnn::memory::format_tag::any value of @p
        ///     format_kind.
        desc(prop_kind aprop_kind,
                rnn_direction direction,
                const memory::desc &src_layer_desc,
                const memory::desc &src_iter_desc,
                const memory::desc &weights_layer_desc,
                const memory::desc &weights_iter_desc,
                const memory::desc &bias_desc,
                const memory::desc &dst_layer_desc,
                const memory::desc &dst_iter_desc,
                rnn_flags flags = rnn_flags::undef) {
            error::wrap_c_api(mkldnn_gru_forward_desc_init(&data,
                        mkldnn::convert_to_c(aprop_kind),
                        mkldnn::convert_to_c(direction),
                        &src_layer_desc.data, &src_iter_desc.data,
                        &weights_layer_desc.data, &weights_iter_desc.data,
                        &bias_desc.data,
                        &dst_layer_desc.data, &dst_iter_desc.data,
                        mkldnn::convert_to_c(flags)),
                    "could not create a GRU forward descriptor");
        }

    };

    /// Primitive descriptor for GRU forward propagation.
    struct primitive_desc : public mkldnn::primitive_desc {
        primitive_desc() = default;

        primitive_desc(const desc &desc, const engine &e)
            : mkldnn::primitive_desc(&desc.data, nullptr, e, nullptr) {}

        primitive_desc(const desc &desc, const primitive_attr &attr, const engine &e)
            : mkldnn::primitive_desc(&desc.data, &attr, e, nullptr) {}

        /// Queries source layer memory descriptor.
        memory::desc src_layer_desc() const {
            return query_md(query::src_md, 0);
        }

        /// Queries source layer memory descriptor.
        memory::desc src_iter_desc() const {
            return query_md(query::src_md, 1);
        }

        /// Queries weights layer memory descriptor.
        memory::desc weights_layer_desc() const {
            return query_md(query::weights_md, 0);
        }

        /// Queries weights iteration memory descriptor.
        memory::desc weights_iter_desc() const {
            return query_md(query::weights_md, 1);
        }

        /// Queries bias memory descriptor.
        memory::desc bias_desc() const {
            return query_md(query::weights_md, 2);
        }

        /// Queries destination layer memory descriptor.
        memory::desc dst_layer_desc() const {
            return query_md(query::dst_md, 0);
        }

        /// Queries destination iteration memory descriptor.
        memory::desc dst_iter_desc() const {
            return query_md(query::dst_md, 1);
        }

        /// Queries workspace memory descriptor.
        memory::desc workspace_desc() const {
            return query_md(query::workspace_md, 0);
        }
    };

    gru_forward() = default;

    gru_forward(const primitive_desc &pd): primitive(pd) {}
};

/// GRU for backward propagation.  Implements descriptor, primitive descriptor,
/// and primitive.
struct gru_backward : public primitive {

    /// GRU descriptor for backward propagation.
    struct desc {
        mkldnn_rnn_desc_t data;

        /// Initializes an GRU descriptor for backward propagation using @p
        /// prop_kind, @p direction, and memory descriptors.
        ///
        /// @p flags is a parameter to the GRU descriptor and is currently
        /// ignored.
        ///
        /// @note All memory descriptors are allowed to be initialized with
        ///       #mkldnn::memory::format_tag::any value of @p format_kind.
        ///
        /// @p src_iter_desc (simultaneously with @p diff_src_iter_desc), @p
        /// bias_desc (simultaneously with @p diff_bias_desc), and @p
        /// dst_iter_desc (simultaneously with @p diff_src_iter_desc) are
        /// allowed point to a zero memory descriptor, which would indicate
        /// that the GRU primitive should not use them and consider them to be
        /// zero values.
        desc(prop_kind aprop_kind, rnn_direction direction,
                const memory::desc &src_layer_desc,
                const memory::desc &src_iter_desc,
                const memory::desc &weights_layer_desc,
                const memory::desc &weights_iter_desc,
                const memory::desc &bias_desc,
                const memory::desc &dst_layer_desc,
                const memory::desc &dst_iter_desc,
                const memory::desc &diff_src_layer_desc,
                const memory::desc &diff_src_iter_desc,
                const memory::desc &diff_weights_layer_desc,
                const memory::desc &diff_weights_iter_desc,
                const memory::desc &diff_bias_desc,
                const memory::desc &diff_dst_layer_desc,
                const memory::desc &diff_dst_iter_desc,
                rnn_flags flags = rnn_flags::undef) {
            error::wrap_c_api(mkldnn_gru_backward_desc_init(&data,
                        mkldnn::convert_to_c(aprop_kind),
                        mkldnn::convert_to_c(direction),
                        &src_layer_desc.data, &src_iter_desc.data,
                        &weights_layer_desc.data, &weights_iter_desc.data,
                        &bias_desc.data,
                        &dst_layer_desc.data, &dst_iter_desc.data,
                        &diff_src_layer_desc.data, &diff_src_iter_desc.data,
                        &diff_weights_layer_desc.data,
                        &diff_weights_iter_desc.data, &diff_bias_desc.data,
                        &diff_dst_layer_desc.data, &diff_dst_iter_desc.data,
                        mkldnn::convert_to_c(flags)),
                    "could not create an GRU backward descriptor");
        }

    };

    /// Primitive descriptor for GRU backward propagation.
    struct primitive_desc : public mkldnn::primitive_desc {
        primitive_desc() = default;

        primitive_desc(const desc &desc, const engine &e,
                const gru_forward::primitive_desc &hint_fwd_pd)
            : mkldnn::primitive_desc(&desc.data, nullptr, e, hint_fwd_pd.get()) {}

        primitive_desc(const desc &desc, const primitive_attr &attr, const engine &e,
                const gru_forward::primitive_desc &hint_fwd_pd)
            : mkldnn::primitive_desc(&desc.data, &attr, e, hint_fwd_pd.get()) {}

        /// Queries source layer memory descriptor.
        memory::desc src_layer_desc() const {
            return query_md(query::src_md, 0);
        }

        /// Queries source layer memory descriptor.
        memory::desc src_iter_desc() const {
            return query_md(query::src_md, 1);
        }

        /// Queries weights layer memory descriptor.
        memory::desc weights_layer_desc() const {
            return query_md(query::weights_md, 0);
        }

        /// Queries weights iteration memory descriptor.
        memory::desc weights_iter_desc() const {
            return query_md(query::weights_md, 1);
        }

        /// Queries bias memory descriptor.
        memory::desc bias_desc() const {
            return query_md(query::weights_md, 2);
        }

        /// Queries destination layer memory descriptor.
        memory::desc dst_layer_desc() const {
            return query_md(query::dst_md, 0);
        }

        /// Queries destination iteration memory descriptor.
        memory::desc dst_iter_desc() const {
            return query_md(query::dst_md, 1);
        }

        /// Queries workspace memory descriptor.
        memory::desc workspace_desc() const {
            return query_md(query::workspace_md, 0);
        }


        /// Queries diff source layer memory descriptor.
        memory::desc diff_src_layer_desc() const {
            return query_md(query::diff_src_md, 0);
        }

        /// Queries diff source iteration memory descriptor.
        memory::desc diff_src_iter_desc() const {
            return query_md(query::diff_src_md, 1);
        }

        /// Queries diff weights layer memory descriptor.
        memory::desc diff_weights_layer_desc() const {
            return query_md(query::diff_weights_md, 0);
        }

        /// Queries diff weights iteration memory descriptor.
        memory::desc diff_weights_iter_desc() const {
            return query_md(query::diff_weights_md, 1);
        }

        /// Queries diff bias memory descriptor.
        memory::desc diff_bias_desc() const {
            return query_md(query::diff_weights_md, 2);
        }

        /// Queries diff destination layer memory descriptor.
        memory::desc diff_dst_layer_desc() const {
            return query_md(query::diff_dst_md, 0);
        }

        /// Queries diff destination iteration memory descriptor.
        memory::desc diff_dst_iter_desc() const {
            return query_md(query::diff_dst_md, 1);
        }
    };

    gru_backward() = default;

    // With last iteration (with and without input src_iter)
    gru_backward(const primitive_desc &pd): primitive(pd) {}
};

struct lbr_gru_forward : public primitive {

    /// Descriptor for LBR GRU forward propagation.
    struct desc {
        mkldnn_rnn_desc_t data;

        /// Initializes an LBR GRU descriptor for forward propagation using @p
        /// prop_kind, @p direction, and memory descriptors.
        /// @note If @p prop_kind equals #mkldnn::forward_training, you must
        /// query a workspace memory descriptor before creating the primitive.
        ///
        /// @p flags is a parameter to the LBR GRU descriptor and is currently
        /// ignored.
        ///
        /// @p src_iter_desc, @p bias_desc, and @p dst_iter_desc are allowed
        /// to point to a zero memory descriptor, which would indicate that
        /// the LBR GRU primitive should not use them and will default to zero
        /// values.
        ///
        /// @note
        ///     All memory descriptors except @p src_iter_desc can be
        ///     initialized with an #mkldnn::memory::format_tag::any value of @p
        ///     format_kind.
        desc(prop_kind aprop_kind,
                rnn_direction direction,
                const memory::desc &src_layer_desc,
                const memory::desc &src_iter_desc,
                const memory::desc &weights_layer_desc,
                const memory::desc &weights_iter_desc,
                const memory::desc &bias_desc,
                const memory::desc &dst_layer_desc,
                const memory::desc &dst_iter_desc,
                rnn_flags flags = rnn_flags::undef) {
            error::wrap_c_api(mkldnn_lbr_gru_forward_desc_init(&data,
                        mkldnn::convert_to_c(aprop_kind),
                        mkldnn::convert_to_c(direction),
                        &src_layer_desc.data, &src_iter_desc.data,
                        &weights_layer_desc.data, &weights_iter_desc.data,
                        &bias_desc.data,
                        &dst_layer_desc.data, &dst_iter_desc.data,
                        mkldnn::convert_to_c(flags)),
                    "could not create a Linear-before-reset GRU forward descriptor");
        }

    };

    /// Primitive descriptor for LBR_GRU forward propagation.
    struct primitive_desc : public mkldnn::primitive_desc {
        primitive_desc() = default;

        primitive_desc(const desc &desc, const engine &e)
            : mkldnn::primitive_desc(&desc.data, nullptr, e, nullptr) {}

        primitive_desc(const desc &desc, const primitive_attr &attr, const engine &e)
            : mkldnn::primitive_desc(&desc.data, &attr, e, nullptr) {}

        /// Queries source layer memory descriptor.
        memory::desc src_layer_desc() const {
            return query_md(query::src_md, 0);
        }

        /// Queries source layer memory descriptor.
        memory::desc src_iter_desc() const {
            return query_md(query::src_md, 1);
        }

        /// Queries weights layer memory descriptor.
        memory::desc weights_layer_desc() const {
            return query_md(query::weights_md, 0);
        }

        /// Queries weights iteration memory descriptor.
        memory::desc weights_iter_desc() const {
            return query_md(query::weights_md, 1);
        }

        /// Queries bias memory descriptor.
        memory::desc bias_desc() const {
            return query_md(query::weights_md, 2);
        }

        /// Queries destination layer memory descriptor.
        memory::desc dst_layer_desc() const {
            return query_md(query::dst_md, 0);
        }

        /// Queries destination iteration memory descriptor.
        memory::desc dst_iter_desc() const {
            return query_md(query::dst_md, 1);
        }

        /// Queries workspace memory descriptor.
        memory::desc workspace_desc() const {
            return query_md(query::workspace_md, 0);
        }
    };

    lbr_gru_forward() = default;

    lbr_gru_forward(const primitive_desc &pd): primitive(pd) {}
};

/// LBR_GRU for backward propagation.  Implements descriptor, primitive descriptor,
/// and primitive.
struct lbr_gru_backward : public primitive {

    /// LBR_GRU descriptor for backward propagation.
    struct desc {
        mkldnn_rnn_desc_t data;

        /// Initializes an LBR_GRU descriptor for backward propagation using @p
        /// prop_kind, @p direction, and memory descriptors.
        ///
        /// @p flags is a parameter to the LBR GRU descriptor and is currently
        /// ignored.
        ///
        /// @note All memory descriptors are allowed to be initialized with
        ///       #mkldnn::memory::format_tag::any value of @p format_kind.
        ///
        /// @p src_iter_desc (simultaneously with @p diff_src_iter_desc), @p
        /// bias_desc (simultaneously with @p diff_bias_desc), and @p
        /// dst_iter_desc (simultaneously with @p diff_src_iter_desc) are
        /// allowed point to a zero memory descriptor, which would indicate
        /// that the LBR GRU primitive should not use them and consider them to be
        /// zero values.
        desc(prop_kind aprop_kind, rnn_direction direction,
                const memory::desc &src_layer_desc,
                const memory::desc &src_iter_desc,
                const memory::desc &weights_layer_desc,
                const memory::desc &weights_iter_desc,
                const memory::desc &bias_desc,
                const memory::desc &dst_layer_desc,
                const memory::desc &dst_iter_desc,
                const memory::desc &diff_src_layer_desc,
                const memory::desc &diff_src_iter_desc,
                const memory::desc &diff_weights_layer_desc,
                const memory::desc &diff_weights_iter_desc,
                const memory::desc &diff_bias_desc,
                const memory::desc &diff_dst_layer_desc,
                const memory::desc &diff_dst_iter_desc,
                rnn_flags flags = rnn_flags::undef) {
            error::wrap_c_api(mkldnn_lbr_gru_backward_desc_init(&data,
                        mkldnn::convert_to_c(aprop_kind),
                        mkldnn::convert_to_c(direction),
                        &src_layer_desc.data, &src_iter_desc.data,
                        &weights_layer_desc.data, &weights_iter_desc.data,
                        &bias_desc.data,
                        &dst_layer_desc.data, &dst_iter_desc.data,
                        &diff_src_layer_desc.data, &diff_src_iter_desc.data,
                        &diff_weights_layer_desc.data,
                        &diff_weights_iter_desc.data, &diff_bias_desc.data,
                        &diff_dst_layer_desc.data, &diff_dst_iter_desc.data,
                        mkldnn::convert_to_c(flags)),
                    "could not create an LBR_GRU backward descriptor");
        }

    };

    /// Primitive descriptor for LBR_GRU backward propagation.
    struct primitive_desc : public mkldnn::primitive_desc {
        primitive_desc() = default;

        primitive_desc(const desc &desc, const engine &e,
                const lbr_gru_forward::primitive_desc &hint_fwd_pd)
            : mkldnn::primitive_desc(&desc.data, nullptr, e, hint_fwd_pd.get()) {}

        primitive_desc(const desc &desc, const primitive_attr &attr, const engine &e,
                const lbr_gru_forward::primitive_desc &hint_fwd_pd)
            : mkldnn::primitive_desc(&desc.data, &attr, e, hint_fwd_pd.get()) {}

        /// Queries source layer memory descriptor.
        memory::desc src_layer_desc() const {
            return query_md(query::src_md, 0);
        }

        /// Queries source layer memory descriptor.
        memory::desc src_iter_desc() const {
            return query_md(query::src_md, 1);
        }

        /// Queries weights layer memory descriptor.
        memory::desc weights_layer_desc() const {
            return query_md(query::weights_md, 0);
        }

        /// Queries weights iteration memory descriptor.
        memory::desc weights_iter_desc() const {
            return query_md(query::weights_md, 1);
        }

        /// Queries bias memory descriptor.
        memory::desc bias_desc() const {
            return query_md(query::weights_md, 2);
        }

        /// Queries destination layer memory descriptor.
        memory::desc dst_layer_desc() const {
            return query_md(query::dst_md, 0);
        }

        /// Queries destination iteration memory descriptor.
        memory::desc dst_iter_desc() const {
            return query_md(query::dst_md, 1);
        }

        /// Queries workspace memory descriptor.
        memory::desc workspace_desc() const {
            return query_md(query::workspace_md, 0);
        }


        /// Queries diff source layer memory descriptor.
        memory::desc diff_src_layer_desc() const {
            return query_md(query::diff_src_md, 0);
        }

        /// Queries diff source iteration memory descriptor.
        memory::desc diff_src_iter_desc() const {
            return query_md(query::diff_src_md, 1);
        }

        /// Queries diff weights layer memory descriptor.
        memory::desc diff_weights_layer_desc() const {
            return query_md(query::diff_weights_md, 0);
        }

        /// Queries diff weights iteration memory descriptor.
        memory::desc diff_weights_iter_desc() const {
            return query_md(query::diff_weights_md, 1);
        }

        /// Queries diff bias memory descriptor.
        memory::desc diff_bias_desc() const {
            return query_md(query::diff_weights_md, 2);
        }

        /// Queries diff destination layer memory descriptor.
        memory::desc diff_dst_layer_desc() const {
            return query_md(query::diff_dst_md, 0);
        }

        /// Queries diff destination iteration memory descriptor.
        memory::desc diff_dst_iter_desc() const {
            return query_md(query::diff_dst_md, 1);
        }
    };

    lbr_gru_backward() = default;

    lbr_gru_backward(const primitive_desc &pd): primitive(pd) {}
};

/// @}

/// @addtogroup cpp_api_shuffle Shuffle
/// A primitive to shuffle data along the axis.
///
/// @sa @ref dev_guide_shuffle in developer guide
/// @sa @ref c_api_shuffle in @ref c_api
/// @{

/// Shuffle for forward propagation.  Implements descriptor, primitive
/// descriptor, and primitive.
struct shuffle_forward : public primitive {

    /// Descriptor for shuffle forward propagation.
    struct desc {
        mkldnn_shuffle_desc_t data;

        /// Initializes a shuffle descriptor for forward propagation using @p
        /// prop_kind, memory descriptor @p data_desc, @p axis, and @p
        /// group_size.
        desc(prop_kind aprop_kind, const memory::desc &data_desc,
                int axis, int group_size) {
            error::wrap_c_api(mkldnn_shuffle_forward_desc_init(&data,
                        mkldnn::convert_to_c(aprop_kind), &data_desc.data,
                        axis, group_size),
                    "could not create a shuffle forward descriptor");
        }
    };

    /// Primitive descriptor for shuffle forward propagation.
    struct primitive_desc : public mkldnn::primitive_desc {
        primitive_desc() = default;

        primitive_desc(const desc &desc, const engine &e,
                const primitive_attr &aattr = primitive_attr())
            : mkldnn::primitive_desc(&desc.data, &aattr, e, nullptr) {}
>>>>>>> dfc819e8

        /// Queries source memory descriptor.
        memory::desc src_desc() const {
            return query_md(query::src_md, 0);
        }

        /// Queries destination memory descriptor.
        memory::desc dst_desc() const {
            return query_md(query::dst_md, 0);
        }
    };

    shuffle_forward() = default;

    shuffle_forward(const primitive_desc &pd): primitive(pd) {}
};

/// Shuffle for backward propagation.  Implements descriptor, primitive
/// descriptor, and primitive.
struct shuffle_backward : public primitive {

    // Descriptor for shuffle backward propagation.
    struct desc {
        mkldnn_shuffle_desc_t data;

        /// Initializes a shuffle descriptor for backward propagation using
        /// memory descriptor @p diff_data_desc, @p axis, and @p group_size.
        desc(const memory::desc &diff_data_desc, int axis, int group_size) {
            error::wrap_c_api(mkldnn_shuffle_backward_desc_init(&data,
                        &diff_data_desc.data, axis, group_size),
                    "could not create a shuffle backward descriptor");
        }
    };

    // Primitive descriptor for shuffle backward propagation.
    struct primitive_desc : public mkldnn::primitive_desc {
        primitive_desc() = default;

        primitive_desc(const desc &desc, const engine &e,
                const shuffle_forward::primitive_desc &hint_fwd_pd,
                const primitive_attr &aattr = primitive_attr())
            : mkldnn::primitive_desc(
                      &desc.data, &aattr, e, hint_fwd_pd.get()) {}

        /// Queries diff source gradient memory descriptor.
        memory::desc diff_src_desc() const {
            return query_md(query::diff_src_md, 0);
        }

        /// Queries diff destination memory descriptor.
        memory::desc diff_dst_desc() const {
            return query_md(query::diff_dst_md, 0);
        }
    };

    shuffle_backward() = default;

    shuffle_backward(const primitive_desc &pd): primitive(pd) {}
};

/// @}

/// @} Primitives

/// @} C++ API

// implementation section
#ifndef DOXYGEN_SHOULD_SKIP_THIS

inline primitive::primitive(const_mkldnn_primitive_desc_t c_pd) {
    mkldnn_primitive_t result;
    error::wrap_c_api(mkldnn_primitive_create(&result, c_pd),
            "could not create a primitive");
    reset(result);
}

inline primitive::primitive(const primitive_desc &pd): primitive(pd.get()) {}

inline void primitive::execute(stream &astream,
        const std::unordered_map<int, memory> &args) const {
    std::vector<mkldnn_exec_arg_t> c_args;
    c_args.reserve(args.size());
    for (const auto &a: args)
        c_args.push_back({a.first, a.second.get()});

    error::wrap_c_api(mkldnn_primitive_execute(get(), astream.get(),
                (int)c_args.size(), c_args.data()),
            "could not execute a primitive");
}
#endif // DOXYGEN_SHOULD_SKIP_THIS

} // namespace mkldnn

#endif<|MERGE_RESOLUTION|>--- conflicted
+++ resolved
@@ -4191,57 +4191,6 @@
             return query_md(query::weights_md, 0);
         }
 
-<<<<<<< HEAD
-#if MKLDNN_WITH_SYCL
-
-/// @addtogroup cpp_api_blas BLAS functions
-/// @{
-
-///
-// SGEMM interface for SYCL (float data type).
-//
-// SGEMM performs matrix-matrix multiplication operation
-// C := alpha*op( A )*op( B ) + beta*C,
-// where  op( X ) is one of
-// op( X ) = X or op( X ) = X**T,
-// alpha and beta are scalars, and A, B and C are matrices, with op( A )
-// an m by k matrix, op( B ) a k by n matrix and C an m by n matrix.
-//
-// @p offset_a, @p offset_b and @p offset_a specify the offsets for the
-// first element for the corresponding SYCL buffers. Counted in elements.
-void MKLDNN_API gemm(cl::sycl::queue &queue, transpose transa,
-        transpose transb, memory::dim m, memory::dim n, memory::dim k,
-        float alpha, cl::sycl::buffer<float, 1> &a, memory::dim offset_a,
-        memory::dim lda, cl::sycl::buffer<float, 1> &b, memory::dim offset_b,
-        memory::dim ldb, float beta, cl::sycl::buffer<float, 1> &c,
-        memory::dim offset_c, memory::dim ldc);
-
-/// HGEMM interface for SYCL (half data type).
-///
-/// HGEMM performs matrix-matrix multiplication operation
-/// C := alpha*op( A )*op( B ) + beta*C,
-/// where  op( X ) is one of
-/// op( X ) = X or op( X ) = X**T,
-/// alpha and beta are scalars, and A, B and C are matrices, with op( A )
-/// an m by k matrix, op( B ) a k by n matrix and C an m by n matrix.
-///
-/// @p offset_a, @p offset_b and @p offset_a specify the offsets for the
-/// first element for the corresponding SYCL buffers. Counted in elements.
-///
-void MKLDNN_API gemm(cl::sycl::queue &queue, transpose transa,
-        transpose transb, memory::dim m, memory::dim n, memory::dim k,
-        float alpha, cl::sycl::buffer<cl::sycl::half, 1> &a,
-        memory::dim offset_a, memory::dim lda,
-        cl::sycl::buffer<cl::sycl::half, 1> &b, memory::dim offset_b,
-        memory::dim ldb, float beta, cl::sycl::buffer<cl::sycl::half, 1> &c,
-        memory::dim offset_c, memory::dim ldc);
-
-/// @} cpp_api_blas
-
-#endif
-
-/// @} C++ API
-=======
         /// Queries weights iteration memory descriptor.
         memory::desc weights_iter_desc() const {
             return query_md(query::weights_md, 1);
@@ -4851,7 +4800,6 @@
         primitive_desc(const desc &desc, const engine &e,
                 const primitive_attr &aattr = primitive_attr())
             : mkldnn::primitive_desc(&desc.data, &aattr, e, nullptr) {}
->>>>>>> dfc819e8
 
         /// Queries source memory descriptor.
         memory::desc src_desc() const {
@@ -4916,6 +4864,54 @@
 
 /// @} Primitives
 
+#if MKLDNN_WITH_SYCL
+
+/// @addtogroup cpp_api_blas BLAS functions
+/// @{
+
+///
+// SGEMM interface for SYCL (float data type).
+//
+// SGEMM performs matrix-matrix multiplication operation
+// C := alpha*op( A )*op( B ) + beta*C,
+// where  op( X ) is one of
+// op( X ) = X or op( X ) = X**T,
+// alpha and beta are scalars, and A, B and C are matrices, with op( A )
+// an m by k matrix, op( B ) a k by n matrix and C an m by n matrix.
+//
+// @p offset_a, @p offset_b and @p offset_a specify the offsets for the
+// first element for the corresponding SYCL buffers. Counted in elements.
+void MKLDNN_API gemm(cl::sycl::queue &queue, transpose transa,
+        transpose transb, memory::dim m, memory::dim n, memory::dim k,
+        float alpha, cl::sycl::buffer<float, 1> &a, memory::dim offset_a,
+        memory::dim lda, cl::sycl::buffer<float, 1> &b, memory::dim offset_b,
+        memory::dim ldb, float beta, cl::sycl::buffer<float, 1> &c,
+        memory::dim offset_c, memory::dim ldc);
+
+/// HGEMM interface for SYCL (half data type).
+///
+/// HGEMM performs matrix-matrix multiplication operation
+/// C := alpha*op( A )*op( B ) + beta*C,
+/// where  op( X ) is one of
+/// op( X ) = X or op( X ) = X**T,
+/// alpha and beta are scalars, and A, B and C are matrices, with op( A )
+/// an m by k matrix, op( B ) a k by n matrix and C an m by n matrix.
+///
+/// @p offset_a, @p offset_b and @p offset_a specify the offsets for the
+/// first element for the corresponding SYCL buffers. Counted in elements.
+///
+void MKLDNN_API gemm(cl::sycl::queue &queue, transpose transa,
+        transpose transb, memory::dim m, memory::dim n, memory::dim k,
+        float alpha, cl::sycl::buffer<cl::sycl::half, 1> &a,
+        memory::dim offset_a, memory::dim lda,
+        cl::sycl::buffer<cl::sycl::half, 1> &b, memory::dim offset_b,
+        memory::dim ldb, float beta, cl::sycl::buffer<cl::sycl::half, 1> &c,
+        memory::dim offset_c, memory::dim ldc);
+
+/// @} cpp_api_blas
+
+#endif
+
 /// @} C++ API
 
 // implementation section
