--- conflicted
+++ resolved
@@ -64,37 +64,6 @@
             auto DST_H = dst_dims[ndims - 2];
             auto DST_W = dst_dims[ndims - 1];
 
-<<<<<<< HEAD
-            for (memory::dim n = 0; n < N; n++)
-                for (memory::dim c = 0; c < C; c++)
-                    for (memory::dim d = 0; d < D; d++)
-                        for (memory::dim h = 0; h < H; h++)
-                            for (memory::dim w = 0; w < W; w++) {
-                                auto src_idx = w + W * h + H * W * d
-                                        + D * H * W * c
-                                        + C_PADDED * D * H * W * n;
-
-                                auto adj_dst_dim = [&](int dim,
-                                                           memory::dim dim_sz) {
-                                    if (concat_dim == dim)
-                                        return dim_sz + acc_concat_dim;
-                                    return dim_sz;
-                                };
-                                auto dst_idx = adj_dst_dim(ndims - 1, w)
-                                        + DST_W * adj_dst_dim(ndims - 2, h)
-                                        + DST_D * DST_H * DST_W
-                                                * adj_dst_dim(1, c)
-                                        + DST_C_PADDED * DST_D * DST_H * DST_W
-                                                * adj_dst_dim(0, n);
-                                if (ndims == 5)
-                                    dst_idx += DST_H * DST_W
-                                            * adj_dst_dim(2, d);
-                                ASSERT_NEAR(
-                                        src_data[src_mdw.off_l(src_idx, true)],
-                                        dst_data[dst_mdw.off_l(dst_idx, true)],
-                                        1e-7);
-                            }
-=======
             for_(memory::dim n = 0; n < N; n++)
             for_(memory::dim c = 0; c < C; c++)
             for_(memory::dim d = 0; d < D; d++)
@@ -116,7 +85,6 @@
                 ASSERT_NEAR(src_data[src_mdw.off_l(src_idx, true)],
                         dst_data[dst_mdw.off_l(dst_idx, true)], 1e-7);
             }
->>>>>>> 56ef626d
 
             acc_concat_dim += src_dims[concat_dim];
         }
