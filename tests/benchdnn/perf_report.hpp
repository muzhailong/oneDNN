/*******************************************************************************
* Copyright 2019 Intel Corporation
*
* Licensed under the Apache License, Version 2.0 (the "License");
* you may not use this file except in compliance with the License.
* You may obtain a copy of the License at
*
*     http://www.apache.org/licenses/LICENSE-2.0
*
* Unless required by applicable law or agreed to in writing, software
* distributed under the License is distributed on an "AS IS" BASIS,
* WITHOUT WARRANTIES OR CONDITIONS OF ANY KIND, either express or implied.
* See the License for the specific language governing permissions and
* limitations under the License.
*******************************************************************************/

#ifndef PERF_REPORT_HPP
#define PERF_REPORT_HPP

#include <stdio.h>
#include <stdlib.h>
#include <string.h>

#include <iostream>
#include <sstream>

#include "dnnl.h"
#include "dnnl_memory.hpp"

// Please update doc/knobs_perf_report.md in case of any changes!

struct base_perf_report_t {
    base_perf_report_t(const char *perf_template) : pt_(perf_template) {}
    virtual ~base_perf_report_t() {}

    void handle_option(std::ostream &s, const char *&option, const res_t *r,
            const char *prb_str) const {
        const auto &t = r->timer;
        benchdnn_timer_t::mode_t mode = benchdnn_timer_t::min;
        (void)mode;
        double unit = 1e0;
        char c = *option;

        if (c == '-' || c == '0' || c == '+') {
            mode = modifier2mode(c);
            c = *(++option);
        }

        if (c == 'K' || c == 'M' || c == 'G') {
            unit = modifier2unit(c);
            c = *(++option);
        }

#define HANDLE(opt, ...) \
    if (!strncmp(opt "%", option, strlen(opt) + 1)) { \
        __VA_ARGS__; \
        option += strlen(opt) + 1; \
        return; \
    }

        auto get_flops = [&]() -> double {
            if (!t.sec(mode)) return 0;
            return ops() / t.sec(mode) / unit;
        };

        auto get_bw = [&]() -> double { return get_flops(); };

        auto get_freq = [&]() -> double {
            if (!t.sec(mode)) return 0;
            return t.ticks(mode) / t.sec(mode) / unit;
        };

        HANDLE("alg", dump_alg(s));
        HANDLE("cfg", dump_cfg(s));
        HANDLE("DESC", dump_desc_csv(s));
        HANDLE("flags", dump_flags(s));
        HANDLE("activation", dump_rnn_activation(s));
        HANDLE("direction", dump_rnn_direction(s));

        HANDLE("attr", if (attr() && !attr()->is_def()) s << *attr());
        HANDLE("axis", if (axis()) s << *axis());
        HANDLE("dir", if (dir()) s << dir2str(*dir()));
        HANDLE("dt", if (dt()) s << dt2str(*dt()));
        HANDLE("group", if (group()) s << *group());
        HANDLE("sdt", if (sdt()) s << *sdt());
        HANDLE("stag", if (stag()) s << *stag());
        HANDLE("name", if (name()) s << name());
        HANDLE("ddt", if (ddt()) s << dt2str(*ddt()));
        HANDLE("dtag", if (dtag()) s << fmt_tag2str(*dtag()));
        HANDLE("prop", if (prop()) s << prop2str(*prop()));
        HANDLE("tag", if (tag()) s << fmt_tag2str(*tag()));
        HANDLE("stat_tag", if (stat_tag()) s << fmt_tag2str(*stat_tag()));

        HANDLE("bw", s << get_bw());
        HANDLE("flops", s << get_flops());
        HANDLE("clocks", s << t.ticks(mode) / unit);
        HANDLE("desc", s << prb_str);
        HANDLE("engine", s << engine_kind2str(engine_tgt_kind));
        HANDLE("freq", s << get_freq());
        HANDLE("ops", s << ops() / unit);
        HANDLE("time", s << t.ms(mode) / unit);

#undef HANDLE

        SAFE_V(FAIL);
    }

    void base_report(const res_t *r, const char *prb_str) const {
        dump_perf_footer();

        std::stringstream ss;

        const char *pt = pt_;
        char c;
        while ((c = *pt++) != '\0') {
            if (c != '%') {
                ss << c;
                continue;
            }
            handle_option(ss, pt, r, prb_str);
        }

        std::string str = ss.str();
        BENCHDNN_PRINT(0, "%s\n", str.c_str());
    };

    /* truly common types */
    virtual double ops() const { return 0.; }
    virtual const attr_t *attr() const { return nullptr; }
    virtual const int *axis() const { return nullptr; }
    virtual const char *name() const { return nullptr; }
    virtual const int64_t *group() const { return nullptr; }
    virtual const dir_t *dir() const { return nullptr; }
    virtual const dnnl_data_type_t *dt() const { return nullptr; }
    virtual const std::vector<dnnl_data_type_t> *sdt() const { return nullptr; }
    virtual const dnnl_data_type_t *ddt() const { return nullptr; }
    virtual const dnnl_format_tag_t *tag() const { return nullptr; }
    virtual const dnnl_format_tag_t *stat_tag() const { return nullptr; }
    virtual const std::vector<dnnl_format_tag_t> *stag() const {
        return nullptr;
    }
    virtual const dnnl_format_tag_t *dtag() const { return nullptr; }
    virtual const dnnl_prop_kind_t *prop() const { return nullptr; }

    /* primitive-specific properties (but with common interface) */
    virtual void dump_alg(std::ostream &) const { SAFE_V(FAIL); }
    virtual void dump_cfg(std::ostream &) const { SAFE_V(FAIL); }
    virtual void dump_desc_csv(std::ostream &) const { SAFE_V(FAIL); }
    virtual void dump_flags(std::ostream &) const { SAFE_V(FAIL); }
    virtual void dump_rnn_activation(std::ostream &) const { SAFE_V(FAIL); }
    virtual void dump_rnn_direction(std::ostream &) const { SAFE_V(FAIL); }

private:
    const char *pt_;

    void dump_perf_footer() const {
        static bool footer_printed = false;
        if (!footer_printed) {
<<<<<<< HEAD
            // TODO: improve footer to be more human-readable, not plain dump
            BENCHDNN_PRINT(0, "Output template: %s\n", pt_);
=======
            print(0, "Output template: %s\n", pt_);
>>>>>>> ed1cf723
            footer_printed = true;
        }
    }

    static benchdnn_timer_t::mode_t modifier2mode(char c) {
        if (c == '-') return benchdnn_timer_t::min;
        if (c == '0') return benchdnn_timer_t::avg;
        if (c == '+') return benchdnn_timer_t::max;
        return benchdnn_timer_t::min;
    }

    static double modifier2unit(char c) {
        if (c == 'K') return 1e3;
        if (c == 'M') return 1e6;
        if (c == 'G') return 1e9;
        return 1e0;
    }
};

#endif<|MERGE_RESOLUTION|>--- conflicted
+++ resolved
@@ -156,12 +156,7 @@
     void dump_perf_footer() const {
         static bool footer_printed = false;
         if (!footer_printed) {
-<<<<<<< HEAD
-            // TODO: improve footer to be more human-readable, not plain dump
             BENCHDNN_PRINT(0, "Output template: %s\n", pt_);
-=======
-            print(0, "Output template: %s\n", pt_);
->>>>>>> ed1cf723
             footer_printed = true;
         }
     }
