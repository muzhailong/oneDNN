/*******************************************************************************
* Copyright 2019-2020 Intel Corporation
*
* Licensed under the Apache License, Version 2.0 (the "License");
* you may not use this file except in compliance with the License.
* You may obtain a copy of the License at
*
*     http://www.apache.org/licenses/LICENSE-2.0
*
* Unless required by applicable law or agreed to in writing, software
* distributed under the License is distributed on an "AS IS" BASIS,
* WITHOUT WARRANTIES OR CONDITIONS OF ANY KIND, either express or implied.
* See the License for the specific language governing permissions and
* limitations under the License.
*******************************************************************************/

#include <stdio.h>
#include <stdlib.h>

#include "oneapi/dnnl/dnnl.h"

#include "tests/test_thread.hpp"

#include "dnn_types.hpp"
#include "dnnl_common.hpp"
#include "dnnl_memory.hpp"

#include "binary/binary.hpp"
#include "eltwise/eltwise.hpp"

namespace binary {

int fill_src(int input_idx, dnn_mem_t &mem_dt, dnn_mem_t &mem_fp) {
    const auto nelems = mem_fp.nelems();
    if (nelems == 0) return OK;

    const auto dt = mem_dt.dt();
    const int range = 16;
    const int f_min = dt == dnnl_u8 ? 0 : -range / 2;

    dnnl::impl::parallel_nd(nelems, [&](int64_t i) {
        const float gen = ((97 * i) - 5 * input_idx + 101) % (range + 1);
        const float value = (dt == dnnl_bf16 || dt == dnnl_f16)
                ? (f_min + gen) / range
                : (f_min + gen) * (1.0f + 4.0f / range);
        mem_fp.set_elem(i, round_to_nearest_representable(dt, value));
    });

    SAFE(mem_dt.reorder(mem_fp), WARN);

    return OK;
}

int setup_binary_po(const_dnnl_primitive_desc_t pd, std::vector<int> &args,
        std::vector<dnn_mem_t> &mem_dt, std::vector<dnn_mem_t> &mem_fp) {
    // TODO: currently run-time dimensions are not supported in binary post-op.
    // To add a support two ways are possible: 1) add query support to the
    // library and extract expected md from pd; 2) pass a vector of pre-defined
    // (no run-time values) of `po_md`s and create memories from them in case
    // the library will lack of query mechanism.
    const_dnnl_primitive_attr_t const_attr;
    DNN_SAFE(dnnl_primitive_desc_get_attr(pd, &const_attr), WARN);

    const_dnnl_post_ops_t const_attr_po;
    DNN_SAFE(
            dnnl_primitive_attr_get_post_ops(const_attr, &const_attr_po), WARN);

    auto po_len = dnnl_post_ops_len(const_attr_po);
    for (int idx = 0; idx < po_len; ++idx) {
        auto kind = dnnl_post_ops_get_kind(const_attr_po, idx);
        if (kind != dnnl_binary) continue;

        const dnnl_memory_desc_t *po_md;
        DNN_SAFE(dnnl_post_ops_get_params_binary(
                         const_attr_po, idx, nullptr, &po_md),
                WARN);

        const auto tag = tag::abx;
        // Following call can not be executed if po_md has runtime dimension due
        // to undefined size.
        mem_fp.emplace_back(*po_md, dnnl_f32, tag, get_test_engine());
        mem_dt.emplace_back(*po_md, get_test_engine());
        args.push_back((DNNL_ARG_ATTR_MULTIPLE_POST_OP(idx) | DNNL_ARG_SRC_1));

        fill_src((DNNL_ARG_ATTR_MULTIPLE_POST_OP(idx) | DNNL_ARG_SRC_1),
                mem_dt.back(), mem_fp.back());
    }
    return OK;
}

static int init_pd(dnnl_engine_t engine, const prb_t *prb,
        dnnl_primitive_desc_t &bpd, res_t *res, dir_t dir,
        const_dnnl_primitive_desc_t hint) {
    dnnl_binary_desc_t bd;
    std::vector<dnnl_memory_desc_t> src_d;
    src_d.resize(prb->n_inputs());

    for (int i_input = 0; i_input < prb->n_inputs(); ++i_input) {
        const dims_t &i_sdims = prb->sdims[i_input];
        SAFE(init_md(&src_d[i_input], prb->ndims[i_input], i_sdims.data(),
                     prb->sdt[i_input], prb->stag[i_input]),
                CRIT);
    }

    if (prb->ndims[1] < prb->ndims[0]) { // need to reshape B
        dnnl_dims_t dims;
        for (int d = 0; d < prb->ndims[1]; ++d)
            dims[d] = prb->sdims[1][d];
        for (int d = prb->ndims[1]; d < prb->ndims[0]; ++d)
            dims[d] = 1;
        DNN_SAFE(dnnl_memory_desc_reshape(
                         &src_d[1], &src_d[1], prb->ndims[0], dims),
                WARN);
    }

    dnnl_memory_desc_t dst_d;
    DNN_SAFE(dnnl_memory_desc_init_by_tag(&dst_d, prb->ndims[0],
                     prb->sdims[0].data(), prb->ddt, dnnl_format_tag_any),
            WARN);

    dnnl_alg_kind_t alg = attr_t::post_ops_t::kind2dnnl_kind(prb->alg);

    DNN_SAFE(dnnl_binary_desc_init(&bd, alg, &src_d[0], &src_d[1], &dst_d),
            WARN);

    attr_args_t attr_args;
    attr_args.prepare_binary_post_op_mds(
            prb->attr, prb->ndims[0], prb->sdims[0].data());
    auto dnnl_attr = create_dnnl_attr(prb->attr, attr_args);

    dnnl_status_t init_status
            = dnnl_primitive_desc_create(&bpd, &bd, dnnl_attr, engine, nullptr);

    dnnl_primitive_attr_destroy(dnnl_attr);

    if (init_status == dnnl_unimplemented)
        return res->state = UNIMPLEMENTED, OK;
    else
        SAFE(init_status, WARN);

    res->impl_name = query_impl_info(bpd);
    BENCHDNN_PRINT(5, "oneDNN implementation: %s\n", res->impl_name.c_str());

    return OK;
}

// Check that on a given input specific alg may return NaN or inf.
bool check_extreme_values(float a, float b, alg_t alg) {
    switch (alg) {
        case alg_t::DIV:
        // It is impossible to reliably test against reference in binary
        // post-op chain since some algs may produce inf or NaN in the middle
        // which is not expected for a standalone testing. Thus, when passing
        // alg == BINARY_END, accept this fact. This alg to be used when
        // comparing results with binary post-op chain.
        case alg_t::BINARY_END:
            if (std::isnan(a) && std::isnan(b)) return true;
            if (std::isinf(a) && std::isinf(b)
                    && std::signbit(a) == std::signbit(b))
                return true;
        default: break;
    }
    return false;
}

static int compare(const prb_t *prb, const dnn_mem_t &fp_mem,
        const dnn_mem_t &dt_mem, res_t *res) {
    const auto nelems = dt_mem.nelems();
    if (nelems == 0) return res->state = PASSED, OK;

    res->total = nelems;

    float trh = epsilon_dt(prb->ddt == dnnl_f16 ? dnnl_f16 : dnnl_f32)
            * prb->n_inputs();

    // Update trh with the largest value from all eltwise post-ops
    const auto &po = prb->attr.post_ops;
    bool has_eltwise = po.eltwise_index() != -1;
    if (has_eltwise) {
        for (int i = 0; i < po.len(); ++i) {
            const auto &e = po.entry[i];
            if (e.is_eltwise_kind())
                trh = MAX2(
                        trh, eltwise::get_eltwise_threshold(prb->ddt, e.kind));
        }
    }

    const bool has_binary = po.binary_index() != -1;

    for (int64_t i = 0; i < nelems; i++) {
        const float dt = dt_mem.get_elem(i);
        const float fp0 = fp_mem.get_elem(i);
        const float fp = round_to_nearest_representable(prb->ddt, fp0);

        const float diff = fabsf(fp - dt);
        const float rel_diff = diff / (fabsf(fp) > FLT_MIN ? fabsf(fp) : 1);
        bool ok = (fabsf(fp) > 1e-5 ? rel_diff : diff) <= trh;

        // XXX: if reference fp0 value is nan, allow to return anything from the
        // library for integral target data types.
        if (!ok) ok = std::isnan(fp0) && is_integral_dt(prb->ddt);
        // XXX: fp16 result can slightly mismatch for division due to difference
        // in backends implementations
        if (!ok && prb->alg == alg_t::DIV) ok = diff <= epsilon_dt(prb->ddt);
        if (!ok) ok = check_extreme_values(fp, dt, prb->alg);
        if (!ok && has_eltwise)
            ok = eltwise::check_extreme_values(fp, dt, alg_t::ELTWISE_END);
        if (!ok && has_binary)
            ok = check_extreme_values(fp, dt, alg_t::BINARY_END);

        res->errors += !ok;

        const bool dump = false || (!ok && (res->errors < 10 || verbose >= 10))
                || (verbose >= 50 && i < 30) || (verbose >= 99);
        if (dump) {
            std::stringstream ss;
            dims_t dims_idx = off2dims_idx(prb->sdims[0], i);
            ss << dims_idx;
            std::string ind_str = ss.str();

            BENCHDNN_PRINT(0,
                    "[%4ld][%s] fp0:%8g fp:%8g dt:%8g diff:%8g rdiff:%8g\n",
                    (long)i, ind_str.c_str(), fp0, fp, dt, diff, rel_diff);
        }
    }

    if (res->errors) res->state = FAILED;

    if (res->state == UNTESTED) res->state = PASSED; /* optimism */

    return res->state == FAILED ? FAIL : OK;
}

void check_known_skipped_case(const prb_t *prb, res_t *res) {
    check_known_skipped_case_common(prb->sdt, FWD_D, res);
    if (res->state == SKIPPED) return;

    if (engine_tgt_kind == dnnl_cpu) {
        const bool is_src0_int_type
                = prb->sdt[0] == dnnl_s8 || prb->sdt[0] == dnnl_u8;
        const bool is_src1_int_type
                = prb->sdt[1] == dnnl_s8 || prb->sdt[1] == dnnl_u8;
        const bool is_dst_int_type = prb->ddt == dnnl_s8 || prb->ddt == dnnl_u8;

        if (!IMPLICATION(
                    is_src0_int_type || is_src1_int_type, is_dst_int_type)) {
            res->state = SKIPPED, res->reason = CASE_NOT_SUPPORTED;
            return;
        }
    }

<<<<<<< HEAD
    if (is_nvidia_gpu()) {
        const bool alg_ok = !(prb->alg == alg_t::DIV || prb->alg == alg_t::SUB);
        if (!alg_ok || !prb->attr.post_ops.is_def()) {
            res->state = SKIPPED, res->reason = CASE_NOT_SUPPORTED;
            return;
        }
=======
    if (prb->inplace && prb->sdt[0] != prb->ddt) {
        res->state = SKIPPED, res->reason = CASE_NOT_SUPPORTED;
        return;
>>>>>>> 35b333f7
    }
}

int doit(const prb_t *prb, res_t *res) {
    if (bench_mode == LIST) return res->state = LISTED, OK;

    check_known_skipped_case(prb, res);
    if (res->state == SKIPPED) return OK;

    dnnl_primitive_t b {};
    SAFE(init_prim(&b, init_pd, prb, res), WARN);
    if (res->state == SKIPPED || res->state == UNIMPLEMENTED) return OK;

    const_dnnl_primitive_desc_t const_pd;
    DNN_SAFE(dnnl_primitive_get_primitive_desc(b, &const_pd), CRIT);

    if (dnn_mem_t::check_mem_size(const_pd) != OK) {
        DNN_SAFE_V(dnnl_primitive_destroy(b));
        return res->state = SKIPPED, res->reason = NOT_ENOUGH_RAM, OK;
    }

    const auto q = [&](int index = 0) -> const dnnl_memory_desc_t & {
        return *dnnl_primitive_desc_query_md(
                const_pd, dnnl_query_exec_arg_md, index);
    };

    const auto &src0_md = q(DNNL_ARG_SRC_0);
    const auto &src1_md = q(DNNL_ARG_SRC_1);
    const auto &scratchpad_md = q(DNNL_ARG_SCRATCHPAD);

    const auto fp = dnnl_f32;
    const auto tag = tag::abx;

    const auto &test_engine = get_test_engine();

    dnn_mem_t src0_fp(src0_md, fp, tag, test_engine);
    dnn_mem_t src0_dt(src0_md, test_engine);
    SAFE(fill_src(0, src0_dt, src0_fp), WARN);

    dnn_mem_t src1_fp(src1_md, fp, tag, test_engine);
    dnn_mem_t src1_dt(src1_md, test_engine);
    SAFE(fill_src(1, src1_dt, src1_fp), WARN);

    dnn_mem_t &dst_fp = src0_fp; // in-place in ref code
    dnn_mem_t placeholder_dst_dt;
    if (!prb->inplace) {
        const auto &dst_md = q(DNNL_ARG_DST);
        placeholder_dst_dt = dnn_mem_t(dst_md, test_engine);

        if (prb->attr.post_ops.find(alg_t::SUM) >= 0)
            SAFE(placeholder_dst_dt.reorder(dst_fp), WARN);
    }
    dnn_mem_t &dst_dt = prb->inplace ? src0_dt : placeholder_dst_dt;
    dst_dt.md_.data_type = prb->ddt; // it may be different type for dst

    dnn_mem_t scratchpad_dt(scratchpad_md, test_engine);
    std::vector<dnn_mem_t> binary_po_fp, binary_po_dt;
    std::vector<int> binary_po_args;
    SAFE(setup_binary_po(const_pd, binary_po_args, binary_po_dt, binary_po_fp),
            WARN);

    args_t args;
    args.set(DNNL_ARG_SRC_0, src0_dt);
    args.set(DNNL_ARG_SRC_1, src1_dt);
    args.set(DNNL_ARG_DST, dst_dt);
    args.set(DNNL_ARG_SCRATCHPAD, scratchpad_dt);
    args.set(binary_po_args, binary_po_dt);

    SAFE(execute_and_wait(b, args), WARN);

    if (bench_mode & CORR) {
        compute_ref(prb, src0_fp, src1_fp, binary_po_fp, dst_fp);
        dnn_mem_t dst(dst_dt, fp, tag, test_engine);
        SAFE(compare(prb, dst_fp, dst, res), WARN);
    }

    measure_perf(res->timer, b, args);

    DNN_SAFE_V(dnnl_primitive_destroy(b));

    return OK;
}

} // namespace binary<|MERGE_RESOLUTION|>--- conflicted
+++ resolved
@@ -249,18 +249,17 @@
         }
     }
 
-<<<<<<< HEAD
+    if (prb->inplace && prb->sdt[0] != prb->ddt) {
+        res->state = SKIPPED, res->reason = CASE_NOT_SUPPORTED;
+        return;
+    }
+
     if (is_nvidia_gpu()) {
         const bool alg_ok = !(prb->alg == alg_t::DIV || prb->alg == alg_t::SUB);
         if (!alg_ok || !prb->attr.post_ops.is_def()) {
             res->state = SKIPPED, res->reason = CASE_NOT_SUPPORTED;
             return;
         }
-=======
-    if (prb->inplace && prb->sdt[0] != prb->ddt) {
-        res->state = SKIPPED, res->reason = CASE_NOT_SUPPORTED;
-        return;
->>>>>>> 35b333f7
     }
 }
 
